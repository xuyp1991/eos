/**
 *  @file
 *  @copyright defined in eos/LICENSE.txt
 */
#include <eosio/chain/block.hpp>
#include <eosio/chain/merkle.hpp>
#include <fc/io/raw.hpp>
#include <fc/bitutil.hpp>
#include <algorithm>

namespace eosio { namespace chain {
   digest_type block_header::digest()const
   {
      return digest_type::hash(*this);
   }

   uint32_t block_header::num_from_id(const block_id_type& id)
   {
      return fc::endian_reverse_u32(id._hash[0]);
   }

   block_id_type signed_block_header::id()const
   {
      block_id_type result = fc::sha256::hash(*this);
      result._hash[0] &= 0xffffffff00000000;
      result._hash[0] += fc::endian_reverse_u32(block_num()); // store the block num in the ID, 160 bits is plenty for the hash
      return result;
   }

   public_key_type signed_block_header::signee()const
   {
      return fc::crypto::public_key(producer_signature, digest(), true/*enforce canonical*/);
   }

   void signed_block_header::sign(const private_key_type& signer)
   {
      producer_signature = signer.sign(digest());
   }

   bool signed_block_header::validate_signee(const public_key_type& expected_signee)const
   {
      return signee() == expected_signee;
   }

<<<<<<< HEAD
   digest_type signed_block_summary::calculate_transaction_merkle_root()const {
      vector<digest_type> merkle_of_each_shard;
      for(const region_summary& rs : regions) {
         for(const cycle& cs : rs.cycles_summary) {
            for(const shard_summary& ss: cs) {
               vector<digest_type> merkle_list_for_txns_in_shard;
               for(const transaction_receipt& tr : ss.transactions) {
                  merkle_list_for_txns_in_shard.emplace_back(tr.id);
               }
               merkle_of_each_shard.emplace_back( merkle(std::move(merkle_list_for_txns_in_shard)) );
            }
         }
      }
      return merkle( std::move(merkle_of_each_shard) );
    }
=======
   checksum256_type signed_block_summary::calculate_transaction_mroot()const
   {
      return checksum256_type();// TODO ::hash(merkle(ids));
   }

   digest_type   signed_block::calculate_transaction_merkle_root()const {
      vector<digest_type> ids; 
      ids.reserve(input_transactions.size());

      for( const auto& t : input_transactions ) 
         ids.emplace_back( t.get_transaction().id() );

      return merkle( std::move(ids) );
   }
>>>>>>> bb9a1dff

   void shard_trace::calculate_root() {
      static const size_t GUESS_ACTS_PER_TX = 10;

      vector<digest_type> action_roots;
      action_roots.reserve(transaction_traces.size() * GUESS_ACTS_PER_TX);
      for (const auto& tx :transaction_traces) {
         for (const auto& at: tx.action_traces) {
            digest_type::encoder enc;

            fc::raw::pack(enc, at.receiver);
            fc::raw::pack(enc, at.act.account);
            fc::raw::pack(enc, at.act.name);
            fc::raw::pack(enc, at.act.data);
            fc::raw::pack(enc, at.region_id);
            fc::raw::pack(enc, at.cycle_index);
            fc::raw::pack(enc, at.data_access);

            action_roots.emplace_back(enc.result());
         }
      }
      shard_root = merkle(action_roots);
   }

   digest_type block_trace::calculate_action_merkle_root()const {
      vector<digest_type> shard_roots;
      shard_roots.reserve(1024);
      for(const auto& rt: region_traces ) {
         for(const auto& ct: rt.cycle_traces ) {
            for(const auto& st: ct.shard_traces) {
               shard_roots.emplace_back(st.shard_root);
            }
         }
      }
      return merkle(shard_roots);
   }

} }<|MERGE_RESOLUTION|>--- conflicted
+++ resolved
@@ -42,8 +42,7 @@
       return signee() == expected_signee;
    }
 
-<<<<<<< HEAD
-   digest_type signed_block_summary::calculate_transaction_merkle_root()const {
+   checksum256_type signed_block_summary::calculate_transaction_merkle_root()const {
       vector<digest_type> merkle_of_each_shard;
       for(const region_summary& rs : regions) {
          for(const cycle& cs : rs.cycles_summary) {
@@ -58,22 +57,6 @@
       }
       return merkle( std::move(merkle_of_each_shard) );
     }
-=======
-   checksum256_type signed_block_summary::calculate_transaction_mroot()const
-   {
-      return checksum256_type();// TODO ::hash(merkle(ids));
-   }
-
-   digest_type   signed_block::calculate_transaction_merkle_root()const {
-      vector<digest_type> ids; 
-      ids.reserve(input_transactions.size());
-
-      for( const auto& t : input_transactions ) 
-         ids.emplace_back( t.get_transaction().id() );
-
-      return merkle( std::move(ids) );
-   }
->>>>>>> bb9a1dff
 
    void shard_trace::calculate_root() {
       static const size_t GUESS_ACTS_PER_TX = 10;
