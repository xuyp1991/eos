file(GLOB HEADERS "include/eosio/chain/*.hpp" "include/eosio/chain/contracts/*.hpp")

## SORT .cpp by most likely to change / break compile
add_library( eosio_chain
             chain_config.cpp
             merkle.cpp
             name.cpp
             transaction.cpp
             block.cpp
             wast_to_wasm.cpp
             wasm_interface.cpp
<<<<<<< HEAD
             wasm_eosio_constraints.cpp
             wasm_eosio_injection.cpp
             wasm_module_walker.cpp
=======
             wasm_eosio_validation.cpp
             wasm_eosio_injection.cpp
>>>>>>> a4560edd
             apply_context.cpp
             rate_limiting.cpp

             fork_database.cpp
             get_config.cpp
             block_log.cpp
             asset.cpp


             global_property_object.cpp
             chain_controller.cpp

             contracts/eosio_contract.cpp
             contracts/chain_initializer.cpp
             contracts/genesis_state.cpp
             contracts/abi_serializer.cpp

             webassembly/wavm.cpp
             webassembly/binaryen.cpp

             ${HEADERS}
             transaction_metadata.cpp)

target_link_libraries( eosio_chain eos_utilities fc chainbase Logging IR WAST WASM Runtime
      wasm asmjs passes cfg ast emscripten-optimizer support softfloat 
                     )
target_include_directories( eosio_chain
                            PUBLIC "${CMAKE_CURRENT_SOURCE_DIR}/include" "${CMAKE_CURRENT_BINARY_DIR}/include"
                                   "${CMAKE_CURRENT_SOURCE_DIR}/../wasm-jit/Include"
                                   "${CMAKE_CURRENT_SOURCE_DIR}/../../externals/binaryen/src"
                            )

if(MSVC)
  set_source_files_properties( db_init.cpp db_block.cpp database.cpp block_log.cpp PROPERTIES COMPILE_FLAGS "/bigobj" )
endif(MSVC)

add_subdirectory(test)

#add_executable( test test.cpp )
#target_link_libraries( test eosio_chain ${CMAKE_DL_LIBS} ${PLATFORM_SPECIFIC_LIBS} ${Intl_LIBRARIES} )

<|MERGE_RESOLUTION|>--- conflicted
+++ resolved
@@ -9,14 +9,8 @@
              block.cpp
              wast_to_wasm.cpp
              wasm_interface.cpp
-<<<<<<< HEAD
-             wasm_eosio_constraints.cpp
-             wasm_eosio_injection.cpp
-             wasm_module_walker.cpp
-=======
              wasm_eosio_validation.cpp
              wasm_eosio_injection.cpp
->>>>>>> a4560edd
              apply_context.cpp
              rate_limiting.cpp
 
