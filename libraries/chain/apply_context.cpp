--- conflicted
+++ resolved
@@ -56,18 +56,10 @@
    executed.emplace_back( move(r) );
    total_cpu_usage += cpu_usage;
 
-<<<<<<< HEAD
-   _pending_console_output = std::ostringstream();
+   reset_console();
 
    t.elapsed = fc::time_point::now() - start;
    return t;
-=======
-   results.applied_actions.emplace_back(action_trace {receiver, context_free, _cpu_usage, act, _pending_console_output.str(), move(data_access)});
-   reset_console();
-   _read_locks.clear();
-   _write_scopes.clear();
-   results.applied_actions.back()._profiling_us = fc::time_point::now() - start;
->>>>>>> 4a2746e0
 }
 
 void apply_context::exec()
@@ -195,11 +187,19 @@
  */
 void apply_context::execute_inline( action&& a ) {
    if ( !privileged ) {
-      if( a.account != receiver ) {
-         const auto delay = control.get_authorization_manager().check_authorization({a}, flat_set<public_key_type>(), false, {receiver});
+      if( a.account != receiver ) { // if a contract is calling itself then there is no need to check permissions
+         const auto delay = control.limit_delay( control.get_authorization_manager()
+                                                        .check_authorization( {a},
+                                                                              flat_set<public_key_type>(),
+                                                                              false,
+                                                                              {receiver}                   ) );
          FC_ASSERT( published_time + delay <= control.pending_block_time(),
-                    "inline action uses a permission that imposes a delay that is not met, set delay_sec in transaction header to at least ${delay} seconds",
+                    "authorization for inline action imposes a delay of ${delay} seconds that is not met",
                     ("delay", delay.to_seconds()) );
+
+         //QUESTION: Is it smart to allow a deferred transaction that has been delayed for some time to get away
+         //          with sending an inline action that requires a delay even though the decision to send that inline
+         //          action was made at the moment the deferred transaction was executed with potentially no forewarning?
       }
    }
    _inline_actions.emplace_back( move(a) );
@@ -211,19 +211,40 @@
 }
 
 
-/// TODO: rename this schedule_deferred it is not actually executed here
 void apply_context::schedule_deferred_transaction( const uint128_t& sender_id, account_name payer, transaction&& trx ) {
+   trx.set_reference_block(control.head_block_id()); // No TaPoS check necessary
+
    control.validate_referenced_accounts( trx );
    control.validate_expiration( trx );
+
+   fc::microseconds required_delay;
 
    if( !privileged ) {
       if (payer != receiver) {
          require_authorization(payer); /// uses payer's storage
       }
-   }
+
+      // if a contract is deferring only actions to itself then there is no need
+      // to check permissions, it could have done everything anyway.
+      bool check_auth = false;
+      for( const auto& act : trx.actions ) {
+         if( act.account != receiver ) {
+            check_auth = true;
+            break;
+         }
+      }
+      if( check_auth ) {
+         required_delay = control.limit_delay( control.get_authorization_manager()
+                                                      .check_authorization( trx.actions,
+                                                                            flat_set<public_key_type>(),
+                                                                            false,
+                                                                            {receiver}                   ) );
+
+      }
+   }
+
    auto id = trx.id();
 
-   auto required_delay = control.get_authorization_manager().check_authorization( trx.actions, flat_set<public_key_type>(), false, {receiver} );
    auto delay = fc::seconds(trx.delay_sec);
    EOS_ASSERT( delay >= required_delay, transaction_exception,
                "authorization imposes a delay (${required_delay} sec) greater than the delay specified in transaction header (${specified_delay} sec)",
@@ -315,19 +336,8 @@
    checktime( 100 );
 }
 
-<<<<<<< HEAD
 const table_id_object* apply_context::find_table( name code, name scope, name table ) {
    return db.find<table_id_object, by_code_scope_table>(boost::make_tuple(code, scope, table));
-=======
-void apply_context::add_cpu_usage( const uint64_t usage ) {
-   // TODO for now just increase the usage, in the future check against some limit
-   _cpu_usage += usage;
-}
-
-const contracts::table_id_object* apply_context::find_table( name code, name scope, name table ) {
-   require_read_lock(code, scope);
-   return db.find<table_id_object, contracts::by_code_scope_table>(boost::make_tuple(code, scope, table));
->>>>>>> 4a2746e0
 }
 
 const table_id_object& apply_context::find_or_create_table( name code, name scope, name table, const account_name &payer ) {
@@ -416,22 +426,11 @@
 int apply_context::get_context_free_data( uint32_t index, char* buffer, size_t buffer_size )const {
    if( index >= trx.context_free_data.size() ) return -1;
 
-<<<<<<< HEAD
    auto s = trx.context_free_data[index].size();
-
    if( buffer_size == 0 ) return s;
 
-   if( buffer_size < s )
-      memcpy( buffer, trx.context_free_data[index].data(), buffer_size );
-   else
-      memcpy( buffer, trx.context_free_data[index].data(), s );
-=======
-   auto s = trx_meta.context_free_data[index].size();
-   if( buffer_size == 0 ) return s;
-
    auto copy_size = std::min( buffer_size, s );
-   memcpy( buffer, trx_meta.context_free_data[index].data(), copy_size );
->>>>>>> 4a2746e0
+   memcpy( buffer, trx.context_free_data[index].data(), copy_size );
 
    return copy_size;
 }
