--- conflicted
+++ resolved
@@ -70,14 +70,6 @@
         time_point           time;
         account_name         current_producer;
 
-<<<<<<< HEAD
-=======
-        uint64_t total_net_weight  = 1;
-        uint64_t total_cpu_weight  = 1;
-        uint64_t total_db_capacity = 1024*1024*1024ull*1024ull;
-        uint64_t total_db_reserved = 0;
-
->>>>>>> 1a8bfeca
         /**
          * The current absolute slot number.  Equal to the total
          * number of slots since genesis.  Also equal to the total
@@ -106,46 +98,6 @@
         uint32_t last_irreversible_block_num = 0;
 
         /**
-<<<<<<< HEAD
-=======
-         * Track the average blocksize over the past 60 seconds and use it to adjust the
-         * reserve ratio for bandwidth rate limiting calclations.
-         */
-        average_accumulator<config::blocksize_average_window_ms> average_block_size;
-
-        /**
-         * Track the average actions per block over the past 60 seconds and use it to
-         * adjust hte reserve ration for action rate limiting calculations
-         */
-        average_accumulator<config::blocksize_average_window_ms> average_block_acts;
-
-        void update_virtual_net_bandwidth( const chain_config& cfg );
-        void update_virtual_act_bandwidth( const chain_config& cfg );
-
-        /**
-         * The virtual number of bytes that would be consumed over blocksize_average_window_ms
-         * if all blocks were at their maximum virtual size. This is virtual because the
-         * real maximum block is less, this virtual number is only used for rate limiting users.
-         *
-         * It's lowest possible value is max_block_size * blocksize_average_window_ms / block_interval
-         * It's highest possible value is 1000 times its lowest possible value
-         *
-         * This means that the most an account can consume during idle periods is 1000x the bandwidth
-         * it is gauranteed under congestion.
-         *
-         * Increases when average_block_size < target_block_size, decreases when
-         * average_block_size > target_block_size, with a cap at 1000x max_block_size
-         * and a floor at max_block_size;
-         **/
-        uint64_t virtual_net_bandwidth = 0;
-
-        /**
-         *  Increases when average_bloc
-         */
-        uint64_t virtual_act_bandwidth = 0;
-
-        /**
->>>>>>> 1a8bfeca
          * Used to calculate the merkle root over all blocks
          */
         shared_incremental_merkle  block_merkle_root;
