--- conflicted
+++ resolved
@@ -275,16 +275,11 @@
          const chainbase::database& get_database() const { return _db; }
          chainbase::database&       get_mutable_database() { return _db; }
 
-<<<<<<< HEAD
          const resource_limits::resource_limits_manager get_resource_limits_manager() const { return _resource_limits; }
          resource_limits::resource_limits_manager       get_mutable_resource_limits_manager() { return _resource_limits; }
 
-         wasm_cache& get_wasm_cache() {
-            return _wasm_cache;
-=======
          wasm_interface& get_wasm_interface() {
             return _wasm_interface;
->>>>>>> 1a8bfeca
          }
 
          /**
