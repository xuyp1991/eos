#pragma once
#include <eosio/chain/block_state.hpp>
#include <eosio/chain/trace.hpp>
#include <eosio/chain/genesis_state.hpp>
#include <boost/signals2/signal.hpp>

#include <eosio/chain/abi_serializer.hpp>
#include <eosio/chain/account_object.hpp>

namespace chainbase {
   class database;
}


namespace eosio { namespace chain {

   class authorization_manager;

   namespace resource_limits {
      class resource_limits_manager;
   };

   struct controller_impl;
   using chainbase::database;
   using boost::signals2::signal;

   class dynamic_global_property_object;
   class global_property_object;
   class permission_object;
   class account_object;
   using resource_limits::resource_limits_manager;
   using apply_handler = std::function<void(apply_context&)>;

   class fork_database;

   class controller {
      public:
         struct config {
<<<<<<< HEAD
            path         block_log_dir           =  chain::config::default_block_log_dir;
            uint64_t     reversible_cache_size  =  chain::config::default_reversible_cache_size;;
            path         shared_memory_dir   =  chain::config::default_shared_memory_dir;
            uint64_t     shared_memory_size  =  chain::config::default_shared_memory_size;
            bool         read_only           =  false;
            bool         force_all_checks    =  false;
            bool         contracts_console   =  false;
=======
            path         blocks_dir             =  chain::config::default_blocks_dir_name;
            path         state_dir              =  chain::config::default_state_dir_name;
            uint64_t     state_size             =  chain::config::default_state_size;
            uint64_t     reversible_cache_size  =  chain::config::default_reversible_cache_size;
            bool         read_only              =  false;
            bool         force_all_checks       =  false;
>>>>>>> 03f6a5b1

            genesis_state                  genesis;
            wasm_interface::vm_type        wasm_runtime = chain::config::default_wasm_runtime;
         };


         controller( const config& cfg );
         ~controller();

         void startup();

         /**
          * Starts a new pending block session upon which new transactions can
          * be pushed.
          */
         void start_block( block_timestamp_type time = block_timestamp_type(), uint16_t confirm_block_count = 0 );

         void abort_block();

         /**
          *  These transactions were previously pushed by have since been unapplied, recalling push_transaction
          *  with the transaction_metadata_ptr will remove them from the source of this data IFF it succeeds.
          *
          *  The caller is responsible for calling drop_unapplied_transaction on a failing transaction that
          *  they never intend to retry
          *
          *  @return vector of transactions which have been unapplied
          */
         vector<transaction_metadata_ptr> get_unapplied_transactions() const;
         void drop_unapplied_transaction(const transaction_metadata_ptr& trx);

         /**
          * These transaction IDs represent transactions available in the head chain state as scheduled
          * or otherwise generated transactions.
          *
          * calling push_scheduled_transaction with these IDs will remove the associated transaction from
          * the chain state IFF it succeeds or objectively fails
          *
          * @return
          */
         vector<transaction_id_type> get_scheduled_transactions() const;

         /**
          *
          */
         transaction_trace_ptr push_transaction( const transaction_metadata_ptr& trx, fc::time_point deadline, uint32_t billed_cpu_time_us = 0 );

         /**
          * Attempt to execute a specific transaction in our deferred trx database
          *
          */
         transaction_trace_ptr push_scheduled_transaction( const transaction_id_type& scheduled, fc::time_point deadline, uint32_t billed_cpu_time_us = 0 );

         void finalize_block();
         void sign_block( const std::function<signature_type( const digest_type& )>& signer_callback );
         void commit_block();
         void pop_block();

         void push_block( const signed_block_ptr& b, bool trust = false /* does the caller trust the block*/ );

         /**
          * Call this method when a producer confirmation is received, this might update
          * the last bft irreversible block and/or cause a switch of forks
          */
         void push_confirmation( const header_confirmation& c );

         chainbase::database& db()const;

         fork_database& fork_db()const;

         const account_object&                 get_account( account_name n )const;
         const global_property_object&         get_global_properties()const;
         const dynamic_global_property_object& get_dynamic_global_properties()const;
         const permission_object&              get_permission( const permission_level& level )const;
         const resource_limits_manager&        get_resource_limits_manager()const;
         resource_limits_manager&              get_mutable_resource_limits_manager();
         const authorization_manager&          get_authorization_manager()const;
         authorization_manager&                get_mutable_authorization_manager();

         uint32_t             head_block_num()const;
         time_point           head_block_time()const;
         block_id_type        head_block_id()const;
         account_name         head_block_producer()const;
         const block_header&  head_block_header()const;
         block_state_ptr      head_block_state()const;

         time_point      pending_block_time()const;
         block_state_ptr pending_block_state()const;

         const producer_schedule_type&    active_producers()const;
         const producer_schedule_type&    pending_producers()const;
         optional<producer_schedule_type> proposed_producers()const;

         uint32_t last_irreversible_block_num() const;
         block_id_type last_irreversible_block_id() const;

         signed_block_ptr fetch_block_by_number( uint32_t block_num )const;
         signed_block_ptr fetch_block_by_id( block_id_type id )const;

         block_id_type get_block_id_for_num( uint32_t block_num )const;

         void validate_referenced_accounts( const transaction& t )const;
         void validate_expiration( const transaction& t )const;
         void validate_tapos( const transaction& t )const;

         bool set_proposed_producers( vector<producer_key> producers );

         bool skip_auth_check()const;

         bool contracts_console()const;

         signal<void(const block_state_ptr&)>          accepted_block_header;
         signal<void(const block_state_ptr&)>          accepted_block;
         signal<void(const block_state_ptr&)>          irreversible_block;
         signal<void(const transaction_metadata_ptr&)> accepted_transaction;
         signal<void(const transaction_trace_ptr&)>    applied_transaction;
         signal<void(const header_confirmation&)>      accepted_confirmation;
         signal<void(const int&)>                      bad_alloc;

         /*
         signal<void()>                                  pre_apply_block;
         signal<void()>                                  post_apply_block;
         signal<void()>                                  abort_apply_block;
         signal<void(const transaction_metadata_ptr&)>   pre_apply_transaction;
         signal<void(const transaction_trace_ptr&)>      post_apply_transaction;
         signal<void(const transaction_trace_ptr&)>  pre_apply_action;
         signal<void(const transaction_trace_ptr&)>  post_apply_action;
         */

         const apply_handler* find_apply_handler( account_name contract, scope_name scope, action_name act )const;
         wasm_interface& get_wasm_interface();


         optional<abi_serializer> get_abi_serializer( account_name n )const {
            if( n.good() ) {
               try {
                  const auto& a = get_account( n );
                  abi_def abi;
                  if( abi_serializer::to_abi( a.abi, abi ))
                     return abi_serializer( abi );
               } FC_CAPTURE_AND_LOG((n))
            }
            return optional<abi_serializer>();
         }

         template<typename T>
         fc::variant to_variant_with_abi( const T& obj ) {
            fc::variant pretty_output;
            abi_serializer::to_variant( obj, pretty_output, [&]( account_name n ){ return get_abi_serializer( n ); });
            return pretty_output;
         }

      private:

         std::unique_ptr<controller_impl> my;

   };

} }  /// eosio::chain

FC_REFLECT( eosio::chain::controller::config,
            (blocks_dir)
            (state_dir)
            (state_size)
            (reversible_cache_size)
            (read_only)
            (force_all_checks)
            (contracts_console)
            (genesis)
            (wasm_runtime)
          )<|MERGE_RESOLUTION|>--- conflicted
+++ resolved
@@ -36,22 +36,13 @@
    class controller {
       public:
          struct config {
-<<<<<<< HEAD
-            path         block_log_dir           =  chain::config::default_block_log_dir;
-            uint64_t     reversible_cache_size  =  chain::config::default_reversible_cache_size;;
-            path         shared_memory_dir   =  chain::config::default_shared_memory_dir;
-            uint64_t     shared_memory_size  =  chain::config::default_shared_memory_size;
-            bool         read_only           =  false;
-            bool         force_all_checks    =  false;
-            bool         contracts_console   =  false;
-=======
             path         blocks_dir             =  chain::config::default_blocks_dir_name;
             path         state_dir              =  chain::config::default_state_dir_name;
             uint64_t     state_size             =  chain::config::default_state_size;
             uint64_t     reversible_cache_size  =  chain::config::default_reversible_cache_size;
             bool         read_only              =  false;
             bool         force_all_checks       =  false;
->>>>>>> 03f6a5b1
+            bool         contracts_console      =  false;
 
             genesis_state                  genesis;
             wasm_interface::vm_type        wasm_runtime = chain::config::default_wasm_runtime;
