/**
 *  @file
 *  @copyright defined in eos/LICENSE.txt
 */
#pragma once
#include <eosio/chain/block.hpp>
#include <eosio/chain/transaction.hpp>
#include <eosio/chain/transaction_metadata.hpp>
#include <eosio/chain/contracts/contract_table_objects.hpp>
#include <fc/utility.hpp>
#include <sstream>

namespace chainbase { class database; }

namespace eosio { namespace chain {

using contracts::key_value_object;

class chain_controller;

class apply_context {
   private:
      template<typename T>
      class iterator_cache {
         public:
            typedef contracts::table_id_object table_id_object;

            iterator_cache(){
               _iterator_to_object.reserve(32);
            }

            void cache_table( const table_id_object& tobj ) {
               _table_cache[tobj.id] = &tobj;
            }

            const table_id_object& get_table( table_id_object::id_type i ) {
               auto itr = _table_cache.find(i);
               FC_ASSERT( itr != _table_cache.end(), "an invariant was broken, table should be in cache" );
               return *_table_cache[i];
            }

            const T& get( int iterator ) {
               FC_ASSERT( iterator >= 0, "invalid iterator" );
               FC_ASSERT( iterator < _iterator_to_object.size(), "iterator out of range" );
               auto result = _iterator_to_object[iterator];
               FC_ASSERT( result, "reference of deleted object" );
               return *result;
            }

            void remove( int iterator, const T& obj ) {
               _iterator_to_object[iterator] = nullptr;
               _object_to_iterator.erase( &obj );
            }

            int add( const T& obj ) {
               auto itr = _object_to_iterator.find( &obj );
               if( itr != _object_to_iterator.end() ) 
                    return itr->second;

               _iterator_to_object.push_back( &obj );
               _object_to_iterator[&obj] = _iterator_to_object.size() - 1;

               return _iterator_to_object.size() - 1;
            }

         private:
            map<table_id_object::id_type, const table_id_object*> _table_cache;
            vector<const T*>                                _iterator_to_object;
            map<const T*,int>                               _object_to_iterator;
      };

   public:
      template<typename ObjectType>
      class generic_index
      {
         public:
            typedef typename ObjectType::secondary_key_type secondary_key_type;
            generic_index( apply_context& c ):context(c){}

            int store( uint64_t scope, uint64_t table, const account_name& payer,
                       uint64_t id, const secondary_key_type& value )
            {
               FC_ASSERT( payer != account_name(), "must specify a valid account to pay for new record" );

               context.require_write_lock( scope );

               const auto& tab = context.find_or_create_table( scope, context.receiver, table );

               const auto& obj = context.mutable_db.create<ObjectType>( [&]( auto& o ){
                  o.t_id          = tab.id;
                  o.primary_key   = id;                      
                  o.secondary_key = value;
                  o.payer         = payer;
               });

               context.mutable_db.modify( tab, [&]( auto& t ) {
                 ++t.count;
               });

               context.update_db_usage( payer, sizeof(secondary_key_type)+200 );

               itr_cache.cache_table( tab );
               return itr_cache.add( obj );
            }

            void remove( int iterator ) {
               const auto& obj = itr_cache.get( iterator );
               context.update_db_usage( obj.payer, -( sizeof(secondary_key_type)+200 ) );

               const auto& table_obj = itr_cache.get_table( obj.t_id );
               context.require_write_lock( table_obj.scope );

               context.mutable_db.modify( table_obj, [&]( auto& t ) {
                  --t.count;
               });
               context.mutable_db.remove( obj );

               itr_cache.remove( iterator, obj );
            }

            void update( int iterator, account_name payer, const secondary_key_type& secondary ) {
               const auto& obj = itr_cache.get( iterator );

               if( payer == account_name() ) payer = obj.payer;

               if( obj.payer != payer ) {
                  context.update_db_usage( obj.payer, -(sizeof(secondary_key_type)+200) );
                  context.update_db_usage( payer, +(sizeof(secondary_key_type)+200) );
               }

               context.mutable_db.modify( obj, [&]( auto& o ) {
                 o.secondary_key = secondary;
                 o.payer = payer;
               });
            }

            int find_secondary( uint64_t code, uint64_t scope, uint64_t table, const secondary_key_type& secondary ) {
               auto tab = context.find_table( scope, context.receiver, table );
               if( !tab ) return -1;

               const auto* obj = context.db.find<ObjectType, contracts::by_secondary>( boost::make_tuple( tab->id, secondary ) );
               if( !obj ) return -1;

               itr_cache.cache_table( *tab );
               return itr_cache.add( *obj );
            }

            int lowerbound_secondary( uint64_t code, uint64_t scope, uint64_t table, const secondary_key_type& secondary ) {
               auto tab = context.find_table( scope, context.receiver, table );
               if( !tab ) return -1;

               const auto& idx = context.db.get_index< chainbase::get_index_type<ObjectType>::type, contracts::by_secondary >();
               auto itr = idx.lower_bound( boost::make_tuple( tab->id, secondary ) );
               if( itr == idx.end() ) return -1;
               if( itr->t_id != tab->id ) return -1;

               itr_cache.cache_table( *tab );
               return itr_cache.add( *itr );
            }

            int upperbound_secondary( uint64_t code, uint64_t scope, uint64_t table, const secondary_key_type& secondary ) {
               auto tab = context.find_table( scope, context.receiver, table );
               if( !tab ) return -1;

               const auto& idx = context.db.get_index< chainbase::get_index_type<ObjectType>::type, contracts::by_secondary >();
               auto itr = idx.upper_bound( boost::make_tuple( tab->id, secondary ) );
               if( itr == idx.end() ) return -1;
               if( itr->t_id != tab->id ) return -1;

               itr_cache.cache_table( *tab );
               return itr_cache.add( *itr );
            }

            int find_primary( uint64_t code, uint64_t scope, uint64_t table, uint64_t primary ) {
               auto tab = context.find_table( scope, context.receiver, table );
               if( !tab ) return -1;

               const auto* obj = context.db.find<ObjectType, contracts::by_primary>( boost::make_tuple( tab->id, primary ) );
               if( !obj ) return -1;

               itr_cache.cache_table( *tab );
               return itr_cache.add( *obj );
            }

            void get( int iterator, uint64_t& primary, secondary_key_type& secondary ) {
               const auto& obj = itr_cache.get( iterator );
               primary   = obj.primary_key;
               secondary = obj.secondary_key;
            }

         private:
            apply_context&              context;
            iterator_cache<ObjectType>  itr_cache;
      };




      apply_context(chain_controller& con, chainbase::database& db, const action& a, const transaction_metadata& trx_meta)

      :controller(con), 
       db(db), 
       act(a), 
       mutable_controller(con),
       mutable_db(db), 
       used_authorizations(act.authorization.size(), false),
       trx_meta(trx_meta), 
       idx64(*this), 
       idx128(*this)
       {}

      void exec();

      void execute_inline( action &&a );
      void execute_deferred( deferred_transaction &&trx );
      void cancel_deferred( uint32_t sender_id );

      using table_id_object = contracts::table_id_object;
      const table_id_object* find_table( name code, name scope, name table );
      const table_id_object& find_or_create_table( name code, name scope, name table );

      template <typename ObjectType>
      int32_t store_record( const table_id_object& t_id, const account_name& bta, const typename ObjectType::key_type* keys, const char* value, size_t valuelen );

      template <typename ObjectType>
      int32_t update_record( const table_id_object& t_id, const account_name& bta, const typename ObjectType::key_type* keys, const char* value, size_t valuelen );

      template <typename ObjectType>
      int32_t remove_record( const table_id_object& t_id, const typename ObjectType::key_type* keys );

      template <typename IndexType, typename Scope>
      int32_t load_record( const table_id_object& t_id, typename IndexType::value_type::key_type* keys, char* value, size_t valuelen ); 


      template <typename IndexType, typename Scope>
      int32_t front_record( const table_id_object& t_id, typename IndexType::value_type::key_type* keys, char* value, size_t valuelen ); 

      template <typename IndexType, typename Scope>
      int32_t back_record( const table_id_object& t_id, typename IndexType::value_type::key_type* keys, 
                           char* value, size_t valuelen ); 

      template <typename IndexType, typename Scope>
      int32_t next_record( const table_id_object& t_id, typename IndexType::value_type::key_type* keys, char* value, size_t valuelen ); 

      template <typename IndexType, typename Scope>
      int32_t previous_record( const table_id_object& t_id, typename IndexType::value_type::key_type* keys, char* value, size_t valuelen ); 

      template <typename IndexType, typename Scope>
      int32_t lower_bound_record( const table_id_object& t_id, typename IndexType::value_type::key_type* keys, char* value, size_t valuelen ); 

      template <typename IndexType, typename Scope>
      int32_t upper_bound_record( const table_id_object& t_id, typename IndexType::value_type::key_type* keys, char* value, size_t valuelen ); 

      /**
       * @brief Require @ref account to have approved of this message
       * @param account The account whose approval is required
       *
       * This method will check that @ref account is listed in the message's declared authorizations, and marks the
       * authorization as used. Note that all authorizations on a message must be used, or the message is invalid.
       *
       * @throws tx_missing_auth If no sufficient permission was found
       */
      void require_authorization(const account_name& account)const;
      void require_authorization(const account_name& account, const permission_name& permission)const;
      void require_write_lock(const scope_name& scope);
      void require_read_lock(const account_name& account, const scope_name& scope);

      /**
       * Requires that the current action be delivered to account
       */
      void require_recipient(account_name account);

      /**
       * Return true if the current action has already been scheduled to be
       * delivered to the specified account.
       */
      bool has_recipient(account_name account)const;

      bool                     all_authorizations_used()const;
      vector<permission_level> unused_authorizations()const;

      vector<account_name> get_active_producers() const;

      const bytes&         get_packed_transaction();

      const chain_controller&       controller;
      const chainbase::database&    db;  ///< database where state is stored
      const action&                 act; ///< message being applied
      account_name                  receiver; ///< the code that is currently running
      bool                          privileged = false;

      chain_controller&             mutable_controller;
      chainbase::database&          mutable_db;


      ///< Parallel to act.authorization; tracks which permissions have been used while processing the message
      vector<bool> used_authorizations;

      const transaction_metadata&   trx_meta;

   ///< pending transaction construction
     /*
      typedef uint32_t pending_transaction_handle;
      struct pending_transaction : public transaction {
         typedef uint32_t handle_type;
         
         pending_transaction(const handle_type& _handle, const apply_context& _context, const uint16_t& block_num, const uint32_t& block_ref, const time_point& expiration )
            : transaction(block_num, block_ref, expiration, vector<account_name>(),  vector<account_name>(), vector<action>())
            , handle(_handle)
            , context(_context) {}
         
         
         handle_type handle;
         const apply_context& context;

         void check_size() const;
      };

      pending_transaction::handle_type next_pending_transaction_serial;
      vector<pending_transaction> pending_transactions;

      pending_transaction& get_pending_transaction(pending_transaction::handle_type handle);
      pending_transaction& create_pending_transaction();
      void release_pending_transaction(pending_transaction::handle_type handle);

      ///< pending message construction
      typedef uint32_t pending_message_handle;
      struct pending_message : public action {
         typedef uint32_t handle_type;
         
         pending_message(const handle_type& _handle, const account_name& code, const action_name& type, const vector<char>& data)
            : action(code, type, vector<permission_level>(), data)
            , handle(_handle) {}

         handle_type handle;
      };

      pending_transaction::handle_type next_pending_message_serial;
      vector<pending_message> pending_messages;

      pending_message& get_pending_message(pending_message::handle_type handle);
      pending_message& create_pending_message(const account_name& code, const action_name& type, const vector<char>& data);
      void release_pending_message(pending_message::handle_type handle);
      */

      struct apply_results {
         vector<action_trace>          applied_actions;
         vector<deferred_transaction>  generated_transactions;
         vector<deferred_reference>    canceled_deferred;
      };

      apply_results results;

      template<typename T>
      void console_append(T val) {
         _pending_console_output << val;
      }

      template<typename T, typename ...Ts>
      void console_append(T val, Ts ...rest) {
         console_append(val);
         console_append(rest...);
      };

      inline void console_append_formatted(const string& fmt, const variant_object& vo) {
         console_append(fc::format_string(fmt, vo));
      }

      void checktime(uint32_t instruction_count) const;

      void update_db_usage( const account_name& payer, int64_t delta ) {
         require_write_lock( payer );
         if( (delta > 0) && payer != account_name(receiver) ) {
            require_authorization( payer );
         }
      }


      int db_store_i64( uint64_t scope, uint64_t table, const account_name& payer, uint64_t id, const char* buffer, size_t buffer_size ) {
         require_write_lock( scope );
         const auto& tab = find_or_create_table( scope, receiver, table );
         auto tableid = tab.id;
         validate_or_add_table_key(tab, contracts::table_key_type::type_i64);

         FC_ASSERT( payer != account_name(), "must specify a valid account to pay for new record" );

         const auto& obj = mutable_db.create<key_value_object>( [&]( auto& o ) {
            o.t_id        = tableid;
            o.primary_key = id;
            o.value.resize( buffer_size );
            o.payer       = payer;
            memcpy( o.value.data(), buffer, buffer_size );
         });

         mutable_db.modify( tab, [&]( auto& t ) {
           ++t.count;
         });

         update_db_usage( payer, buffer_size + 200 );

         keyval_cache.cache_table( tab );
         return keyval_cache.add( obj );
      }

      void db_update_i64( int iterator, account_name payer, const char* buffer, size_t buffer_size ) {
         const key_value_object& obj = keyval_cache.get( iterator );

         require_write_lock( keyval_cache.get_table( obj.t_id ).scope );

         int64_t old_size = obj.value.size();

         if( payer == account_name() ) payer = obj.payer;

         if( account_name(obj.payer) == payer ) {
            update_db_usage( obj.payer, buffer_size + 200 - old_size );
         } else  {
            update_db_usage( obj.payer,  -(old_size+200) );
            update_db_usage( payer,  (buffer_size+200) );
         }

         mutable_db.modify( obj, [&]( auto& o ) {
           o.value.resize( buffer_size );
           memcpy( o.value.data(), buffer, buffer_size );
           o.payer = payer;
         });
      }

      void db_remove_i64( int iterator ) {
         const key_value_object& obj = keyval_cache.get( iterator );
         update_db_usage( obj.payer,  -(obj.value.size()+200) );

         const auto& table_obj = keyval_cache.get_table( obj.t_id );
         require_write_lock( table_obj.scope );

         mutable_db.modify( table_obj, [&]( auto& t ) {
            --t.count;
         });
         mutable_db.remove( obj );

         keyval_cache.remove( iterator, obj );
      }

      int db_get_i64( int iterator, uint64_t& id, char* buffer, size_t buffer_size ) {
         const key_value_object& obj = keyval_cache.get( iterator );
         if( buffer_size >= obj.value.size() ) {
            memcpy( buffer, obj.value.data(), obj.value.size() );
         }
         id = obj.primary_key;
         return obj.value.size();
      }

      int db_next_i64( int iterator ) {
         const auto& obj = keyval_cache.get( iterator );
         const auto& idx = db.get_index<contracts::key_value_index, contracts::by_scope_primary>();

         auto itr = idx.iterator_to( obj );
         ++itr;

         if( itr == idx.end() ) return -1;
         if( itr->t_id != obj.t_id ) return -1;

         return keyval_cache.add( *itr );
      }

      int db_find_i64( uint64_t code, uint64_t scope, uint64_t table, uint64_t id ) {
         require_read_lock( code, scope );

         const auto* tab = find_table( scope, code, table );
         if( !tab ) return -1;
         validate_table_key(*tab, contracts::table_key_type::type_i64);


         const key_value_object* obj = db.find<key_value_object, contracts::by_scope_primary>( boost::make_tuple( tab->id, id ) );
         if( !obj ) return -1;

         keyval_cache.cache_table( *tab );
         return keyval_cache.add( *obj );
      }

      int db_lowerbound_i64( uint64_t code, uint64_t scope, uint64_t table, uint64_t id ) {
         require_read_lock( code, scope );

         const auto* tab = find_table( scope, code, table );
         if( !tab ) return -1;
         validate_table_key(*tab, contracts::table_key_type::type_i64);


         const auto& idx = db.get_index<contracts::key_value_index, contracts::by_scope_primary>();
         auto itr = idx.lower_bound( boost::make_tuple( tab->id, id ) );
         if( itr == idx.end() ) return -1;
         if( itr->t_id != tab->id ) return -1;

         keyval_cache.cache_table( *tab );
         return keyval_cache.add( *itr );
      }

      int db_upperbound_i64( uint64_t code, uint64_t scope, uint64_t table, uint64_t id ) {
         require_read_lock( code, scope );

         const auto* tab = find_table( scope, code, table );
         if( !tab ) return -1;
         validate_table_key(*tab, contracts::table_key_type::type_i64);


         const auto& idx = db.get_index<contracts::key_value_index, contracts::by_scope_primary>();
         auto itr = idx.upper_bound( boost::make_tuple( tab->id, id ) );
         if( itr == idx.end() ) return -1;
         if( itr->t_id != tab->id ) return -1;

         keyval_cache.cache_table( *tab );
         return keyval_cache.add( *itr );
      }


      generic_index<contracts::index64_object>    idx64;
      generic_index<contracts::index128_object>   idx128;

   private:
      iterator_cache<key_value_object> keyval_cache;

      void append_results(apply_results &&other) {
         fc::move_append(results.applied_actions, move(other.applied_actions));
         fc::move_append(results.generated_transactions, move(other.generated_transactions));
         fc::move_append(results.canceled_deferred, move(other.canceled_deferred));
      }

      void exec_one();

      void validate_table_key( const table_id_object& t_id, contracts::table_key_type key_type );

      void validate_or_add_table_key( const table_id_object& t_id, contracts::table_key_type key_type );

      template<typename ObjectType>
      static contracts::table_key_type get_key_type();

      vector<account_name>                _notified; ///< keeps track of new accounts to be notifed of current message
      vector<action>                      _inline_actions; ///< queued inline messages
      std::ostringstream                  _pending_console_output;

      vector<shard_lock>                  _read_locks;
      vector<scope_name>                  _write_scopes;
      bytes                               _cached_trx;
};

using apply_handler = std::function<void(apply_context&)>;

   namespace impl {
      template<typename Scope>
      struct scope_to_key_index;

      template<>
      struct scope_to_key_index<contracts::by_scope_primary> {
         static constexpr int value = 0;
      };

      template<>
      struct scope_to_key_index<contracts::by_scope_secondary> {
         static constexpr int value = 1;
      };

      template<>
      struct scope_to_key_index<contracts::by_scope_tertiary> {
         static constexpr int value = 2;
      };

      template<typename Scope>
      constexpr int scope_to_key_index_v = scope_to_key_index<Scope>::value;

      template<int>
      struct object_key_value;

      template<>
      struct object_key_value<0> {
         template<typename ObjectType>
         static const auto& get(const ObjectType& o) {
            return o.primary_key;
         }

         template<typename ObjectType>
         static auto& get(ObjectType& o) {
            return o.primary_key;
         }
      };

      template<>
      struct object_key_value<1> {
         template<typename ObjectType>
         static const auto& get(const ObjectType& o) {
            return o.secondary_key;
         }

         template<typename ObjectType>
         static auto& get(ObjectType& o) {
            return o.secondary_key;
         }
      };

      template<>
      struct object_key_value<2> {
         template<typename ObjectType>
         static const auto& get(const ObjectType& o) {
            return o.tertiary_key;
         }

         template<typename ObjectType>
         static auto& get( ObjectType& o) {
            return o.tertiary_key;
         }
      };

      template<typename KeyType>
      const KeyType& raw_key_value(const KeyType* keys, int index) {
         return keys[index];
      }

      inline const char* raw_key_value(const std::string* keys, int index) {
         return keys[index].data();
      }

      template<typename Type>
      void set_key(Type& a, std::add_const_t<Type>& b) {
         a = b;
      }

      inline void set_key(std::string& s, const shared_string& ss) {
         s.assign(ss.data(), ss.size());
      };

      inline void set_key(shared_string& s, const std::string& ss) {
         s.assign(ss.data(), ss.size());
      };

      template< typename ObjectType, int KeyIndex >
      struct key_helper_impl {
         using KeyType = typename ObjectType::key_type;
         using KeyAccess = object_key_value<KeyIndex>;
         using Next = key_helper_impl<ObjectType, KeyIndex - 1>;

         static void set(ObjectType& o, const KeyType* keys) {
            set_key(KeyAccess::get(o),*(keys + KeyIndex));
            Next::set(o,keys);
         }

         static void get(KeyType* keys, const ObjectType& o) {
            set_key(*(keys + KeyIndex),KeyAccess::get(o));
            Next::get(keys, o);
         }

         static bool compare(const ObjectType& o, const KeyType* keys) {
            return (KeyAccess::get(o) == raw_key_value(keys, KeyIndex)) && Next::compare(o, keys);
         }
      };

      template< typename ObjectType >
      struct key_helper_impl<ObjectType, -1> {
         using KeyType = typename ObjectType::key_type;
         static void set(ObjectType&, const KeyType*) {}
         static void get(KeyType*, const ObjectType&) {}
         static bool compare(const ObjectType&, const KeyType*) { return true; }
      };

      template< typename ObjectType >
      using key_helper = key_helper_impl<ObjectType, ObjectType::number_of_keys - 1>;

      template< typename KeyType, int KeyIndex, size_t Offset, typename ... Args >
      struct partial_tuple_impl {
         static auto get(const contracts::table_id_object& tid, const KeyType* keys, Args... args) {
            return partial_tuple_impl<KeyType, KeyIndex - 1, Offset, KeyType, Args...>::get(tid, keys, raw_key_value(keys, Offset + KeyIndex), args...);
         }
      };

      template< typename KeyType, size_t Offset, typename ... Args >
      struct partial_tuple_impl<KeyType, 0, Offset, Args...> {
         static auto get(const contracts::table_id_object& tid, const KeyType* keys, Args... args) {
            return boost::make_tuple( tid.id, raw_key_value(keys, Offset), args...);
         }
      };

      template< typename IndexType, typename Scope >
      using partial_tuple = partial_tuple_impl<typename IndexType::value_type::key_type, IndexType::value_type::number_of_keys - impl::scope_to_key_index_v<Scope> - 1, impl::scope_to_key_index_v<Scope>>;

      template <typename ObjectType>
      using exact_tuple = partial_tuple_impl<typename ObjectType::key_type, ObjectType::number_of_keys - 1, 0>;

      template <typename IndexType, typename Scope>
      struct record_scope_compare {
         using ObjectType = typename IndexType::value_type;
         using KeyType = typename ObjectType::key_type;
         static constexpr int KeyIndex = scope_to_key_index_v<Scope>;
         using KeyAccess = object_key_value<KeyIndex>;

         static bool compare(const ObjectType& o, const KeyType* keys) {
            return KeyAccess::get(o) == raw_key_value(keys, KeyIndex);
         }
      };

      template < typename IndexType, typename Scope >
      struct front_record_tuple {
         static auto get( const contracts::table_id_object& tid ) {
            return boost::make_tuple( tid.id );
         }
      };
   }



   template <typename ObjectType>
   int32_t apply_context::store_record( const table_id_object& t_id, const account_name& bta, const typename ObjectType::key_type* keys, const char* value, size_t valuelen ) {
      require_write_lock( t_id.scope );
      validate_or_add_table_key(t_id, get_key_type<ObjectType>());

      auto tuple = impl::exact_tuple<ObjectType>::get(t_id, keys);
      const auto* obj = db.find<ObjectType, contracts::by_scope_primary>(tuple);

      if( obj ) {
<<<<<<< HEAD
         auto prev_size = obj->value.size();
=======

>>>>>>> 782a847a
         mutable_db.modify( *obj, [&]( auto& o ) {
            o.value.assign(value, valuelen);
         });
         return 0;
      } else {
         mutable_db.create<ObjectType>( [&](auto& o) {
            o.t_id = t_id.id;
            impl::key_helper<ObjectType>::set(o, keys);
            o.value.insert( 0, value, valuelen );
         });
         return 1;
      }
   }

   template <typename ObjectType>
   int32_t apply_context::update_record( const table_id_object& t_id, const account_name& bta, const typename ObjectType::key_type* keys, const char* value, size_t valuelen ) {
      require_write_lock( t_id.scope );
      validate_or_add_table_key(t_id, get_key_type<ObjectType>());
      
      auto tuple = impl::exact_tuple<ObjectType>::get(t_id, keys);
      const auto* obj = db.find<ObjectType, contracts::by_scope_primary>(tuple);

      if( !obj ) {
         return 0;
      }

      mutable_db.modify( *obj, [&]( auto& o ) {
         if( valuelen > o.value.size() ) {
            o.value.resize(valuelen);
         }
         memcpy(o.value.data(), value, valuelen);
      });

      return 1;
   }

   template <typename ObjectType>
   int32_t apply_context::remove_record( const table_id_object& t_id, const typename ObjectType::key_type* keys ) {
      require_write_lock( t_id.scope );
      validate_or_add_table_key(t_id, get_key_type<ObjectType>());

      auto tuple = impl::exact_tuple<ObjectType>::get(t_id, keys);
      const auto* obj = db.find<ObjectType,  contracts::by_scope_primary>(tuple);
      if( obj ) {
         mutable_db.remove( *obj );
         return 1;
      }
      return 0;
   }

   template <typename IndexType, typename Scope>
   int32_t apply_context::load_record( const table_id_object& t_id, typename IndexType::value_type::key_type* keys, char* value, size_t valuelen ) {
      require_read_lock( t_id.code, t_id.scope );
      validate_table_key(t_id, get_key_type<typename IndexType::value_type>());

      const auto& idx = db.get_index<IndexType, Scope>();
      auto tuple = impl::partial_tuple<IndexType, Scope>::get(t_id, keys);
      auto itr = idx.lower_bound(tuple);

      if( itr == idx.end() ||
          itr->t_id != t_id.id ||
          !impl::record_scope_compare<IndexType, Scope>::compare(*itr, keys)) return 0;

      impl::key_helper<typename IndexType::value_type>::get(keys, *itr);
      if (valuelen) {
         auto copylen = std::min<size_t>(itr->value.size(), valuelen);
         if (copylen) {
            itr->value.copy(value, copylen);
         }
         return copylen;
      } else {
         return itr->value.size();
      }
   }

   template <typename IndexType, typename Scope> 
   int32_t apply_context::front_record( const table_id_object& t_id, typename IndexType::value_type::key_type* keys, char* value, size_t valuelen ) {
      require_read_lock( t_id.code, t_id.scope );
      validate_table_key(t_id, get_key_type<typename IndexType::value_type>());

      const auto& idx = db.get_index<IndexType, Scope>();
      auto tuple = impl::front_record_tuple<IndexType, Scope>::get(t_id);

      auto itr = idx.lower_bound( tuple );
      if( itr == idx.end() ||
         itr->t_id != t_id.id ) return 0;

      impl::key_helper<typename IndexType::value_type>::get(keys, *itr);

      if (valuelen) {
         auto copylen = std::min<size_t>(itr->value.size(), valuelen);
         if (copylen) {
            itr->value.copy(value, copylen);
         }
         return copylen;
      } else {
         return itr->value.size();
      }
   }

   template <typename IndexType, typename Scope>
   int32_t apply_context::back_record( const table_id_object& t_id, typename IndexType::value_type::key_type* keys, char* value, size_t valuelen ) {
      require_read_lock( t_id.code, t_id.scope );
      validate_table_key(t_id, get_key_type<typename IndexType::value_type>());

      const auto& idx = db.get_index<IndexType, Scope>();
      decltype(t_id.id) next_tid(t_id.id._id + 1);
      auto tuple = boost::make_tuple( next_tid );
      auto itr = idx.lower_bound(tuple);

      if( std::distance(idx.begin(), itr) == 0 ) return 0;

      --itr;

      if( itr->t_id != t_id.id ) return 0;

      impl::key_helper<typename IndexType::value_type>::get(keys, *itr);

      if (valuelen) {
         auto copylen = std::min<size_t>(itr->value.size(), valuelen);
         if (copylen) {
            itr->value.copy(value, copylen);
         }
         return copylen;
      } else {
         return itr->value.size();
      }
   }

   template <typename IndexType, typename Scope>
   int32_t apply_context::next_record( const table_id_object& t_id, typename IndexType::value_type::key_type* keys, char* value, size_t valuelen ) {
      require_read_lock( t_id.code, t_id.scope );
      validate_table_key(t_id, get_key_type<typename IndexType::value_type>());

      const auto& pidx = db.get_index<IndexType, contracts::by_scope_primary>();
      
      auto tuple = impl::exact_tuple<typename IndexType::value_type>::get(t_id, keys);
      auto pitr = pidx.find(tuple);

      if(pitr == pidx.end())
        return -1;

      const auto& fidx = db.get_index<IndexType>();
      auto itr = fidx.indicies().template project<Scope>(pitr);

      const auto& idx = db.get_index<IndexType, Scope>();

      if( itr == idx.end() ||
          itr->t_id != t_id.id ||
          !impl::key_helper<typename IndexType::value_type>::compare(*itr, keys) ) {
        return -1;
      }

      ++itr;

      if( itr == idx.end() ||
          itr->t_id != t_id.id ) {
        return -1;
      }

      impl::key_helper<typename IndexType::value_type>::get(keys, *itr);

      if (valuelen) {
         auto copylen = std::min<size_t>(itr->value.size(), valuelen);
         if (copylen) {
            itr->value.copy(value, copylen);
         }
         return copylen;
      } else {
         return itr->value.size();
      }
   }

   template <typename IndexType, typename Scope>
   int32_t apply_context::previous_record( const table_id_object& t_id, typename IndexType::value_type::key_type* keys, char* value, size_t valuelen ) {
      require_read_lock( t_id.code, t_id.scope );
      validate_table_key(t_id, get_key_type<typename IndexType::value_type>());

      const auto& pidx = db.get_index<IndexType, contracts::by_scope_primary>();
      
      auto tuple = impl::exact_tuple<typename IndexType::value_type>::get(t_id, keys);
      auto pitr = pidx.find(tuple);

      if(pitr == pidx.end())
        return 0;

      const auto& fidx = db.get_index<IndexType>();
      auto itr = fidx.indicies().template project<Scope>(pitr);

      const auto& idx = db.get_index<IndexType, Scope>();
      
      if( itr == idx.end() ||
          itr == idx.begin() ||
          itr->t_id != t_id.id ||
          !impl::key_helper<typename IndexType::value_type>::compare(*itr, keys) ) return 0;

      --itr;

      if( itr->t_id != t_id.id ) return 0;

      impl::key_helper<typename IndexType::value_type>::get(keys, *itr);

      if (valuelen) {
         auto copylen = std::min<size_t>(itr->value.size(), valuelen);
         if (copylen) {
            itr->value.copy(value, copylen);
         }
         return copylen;
      } else {
         return itr->value.size();
      }
   }

   template <typename IndexType, typename Scope>
   int32_t apply_context::lower_bound_record( const table_id_object& t_id, typename IndexType::value_type::key_type* keys, char* value, size_t valuelen ) {
      require_read_lock( t_id.code, t_id.scope );
      validate_table_key(t_id, get_key_type<typename IndexType::value_type>());

      const auto& idx = db.get_index<IndexType, Scope>();
      auto tuple = impl::partial_tuple<IndexType, Scope>::get(t_id, keys);
      auto itr = idx.lower_bound(tuple);

      if( itr == idx.end() ||
          itr->t_id != t_id.id) return 0;

      impl::key_helper<typename IndexType::value_type>::get(keys, *itr);

      if (valuelen) {
         auto copylen = std::min<size_t>(itr->value.size(), valuelen);
         if (copylen) {
            itr->value.copy(value, copylen);
         }
         return copylen;
      } else {
         return itr->value.size();
      }
   }

   template <typename IndexType, typename Scope>
   int32_t apply_context::upper_bound_record( const table_id_object& t_id, typename IndexType::value_type::key_type* keys, char* value, size_t valuelen ) {
      require_read_lock( t_id.code, t_id.scope );
      validate_table_key(t_id, get_key_type<typename IndexType::value_type>());

      const auto& idx = db.get_index<IndexType, Scope>();
      auto tuple = impl::partial_tuple<IndexType, Scope>::get(t_id, keys);
      auto itr = idx.upper_bound(tuple);

      if( itr == idx.end() ||
          itr->t_id != t_id.id ) return 0;

      impl::key_helper<typename IndexType::value_type>::get(keys, *itr);

      if (valuelen) {
         auto copylen = std::min<size_t>(itr->value.size(), valuelen);
         if (copylen) {
            itr->value.copy(value, copylen);
         }
         return copylen;
      } else {
         return itr->value.size();
      }
   }

} } // namespace eosio::chain

FC_REFLECT(eosio::chain::apply_context::apply_results, (applied_actions)(generated_transactions))<|MERGE_RESOLUTION|>--- conflicted
+++ resolved
@@ -713,11 +713,6 @@
       const auto* obj = db.find<ObjectType, contracts::by_scope_primary>(tuple);
 
       if( obj ) {
-<<<<<<< HEAD
-         auto prev_size = obj->value.size();
-=======
-
->>>>>>> 782a847a
          mutable_db.modify( *obj, [&]( auto& o ) {
             o.value.assign(value, valuelen);
          });
