--- conflicted
+++ resolved
@@ -50,24 +50,6 @@
    context.store_record<key_value_object>(t_id, config::system_account_name, &key, (const char *)&balance, sizeof(balance));
 }
 
-<<<<<<< HEAD
-share_type get_eosio_balance( const chainbase::database& db, const account_name &account ) {
-   const auto* t_id = db.find<table_id_object, by_code_scope_table>(boost::make_tuple(config::system_account_name, account, N(currency)));
-   if (!t_id) {
-      return share_type(0);
-   }
-
-   const auto& idx = db.get_index<key_value_index, by_scope_primary>();
-   auto itr = idx.lower_bound(boost::make_tuple(t_id->id));
-   if ( itr == idx.end() || itr->t_id != t_id->id ) {
-      return share_type(0);
-   }
-
-   FC_ASSERT(itr->value.size() == sizeof(share_type), "Invalid data in EOSIO balance table");
-   return *reinterpret_cast<const share_type *>(itr->value.data());
-}
-=======
->>>>>>> 1cfd8a69
 
 void validate_authority_precondition( const apply_context& context, const authority& auth ) {
    for(const auto& a : auth.accounts) {
