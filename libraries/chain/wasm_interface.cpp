#include <eosio/chain/wasm_interface.hpp>
#include <eosio/chain/apply_context.hpp>
#include <eosio/chain/chain_controller.hpp>
#include <eosio/chain/producer_schedule.hpp>
#include <eosio/chain/asset.hpp>
#include <eosio/chain/exceptions.hpp>
#include <boost/core/ignore_unused.hpp>
#include <boost/multiprecision/cpp_bin_float.hpp>
#include <eosio/chain/resource_limits.hpp>
#include <eosio/chain/wasm_interface_private.hpp>
#include <eosio/chain/wasm_eosio_validation.hpp>
#include <eosio/chain/wasm_eosio_injection.hpp>
#include <fc/exception/exception.hpp>
#include <fc/crypto/sha256.hpp>
#include <fc/crypto/sha1.hpp>
#include <fc/io/raw.hpp>
#include <fc/utf8.hpp>

#include <softfloat.hpp>
#include <boost/asio.hpp>
#include <boost/bind.hpp>
#include <fstream>

namespace eosio { namespace chain {
   using namespace contracts;
   using namespace webassembly;
   using namespace webassembly::common;

   wasm_interface::wasm_interface(vm_type vm) : my( new wasm_interface_impl(vm) ) {}

   wasm_interface::~wasm_interface() {}

   void wasm_interface::validate(const bytes& code) {
      Module module;
      try {
         Serialization::MemoryInputStream stream((U8*)code.data(), code.size());
         WASM::serialize(stream, module);
      } catch(Serialization::FatalSerializationException& e) {
         EOS_ASSERT(false, wasm_serialization_error, e.message.c_str());
      }

      wasm_validations::wasm_binary_validation validator(module);
      validator.validate();

      root_resolver resolver(true);
      LinkResult link_result = linkModule(module, resolver);

      //there are a couple opportunties for improvement here--
      //Easy: Cache the Module created here so it can be reused for instantiaion
      //Hard: Kick off instantiation in a separate thread at this location
   }

   void wasm_interface::apply( const digest_type& code_id, const shared_vector<char>& code, apply_context& context ) {
      my->get_instantiated_module(code_id, code)->apply(context);
   }

   wasm_instantiated_module_interface::~wasm_instantiated_module_interface() {}
   wasm_runtime_interface::~wasm_runtime_interface() {}

#if defined(assert)
   #undef assert
#endif

class context_aware_api {
   public:
      context_aware_api(apply_context& ctx, bool context_free = false )
      :context(ctx)
      {
         if( context.context_free )
            FC_ASSERT( context_free, "only context free api's can be used in this context" );
         context.used_context_free_api |= !context_free;
      }

   protected:
      apply_context&             context;

};

class context_free_api : public context_aware_api {
   public:
      context_free_api( apply_context& ctx )
      :context_aware_api(ctx, true) {
         /* the context_free_data is not available during normal application because it is prunable */
         FC_ASSERT( context.context_free, "this API may only be called from context_free apply" );
      }

      int get_context_free_data( uint32_t index, array_ptr<char> buffer, size_t buffer_size )const {
         return context.get_context_free_data( index, buffer, buffer_size );
      }
};

class privileged_api : public context_aware_api {
   public:
      privileged_api( apply_context& ctx )
      :context_aware_api(ctx)
      {
         FC_ASSERT( context.privileged, "${code} does not have permission to call this API", ("code",context.receiver) );
      }

      /**
       * This should return true if a feature is active and irreversible, false if not.
       *
       * Irreversiblity by fork-database is not consensus safe, therefore, this defines
       * irreversiblity only by block headers not by BFT short-cut.
       */
      int is_feature_active( int64_t feature_name ) {
         return false;
      }

      /**
       *  This should schedule the feature to be activated once the
       *  block that includes this call is irreversible. It should
       *  fail if the feature is already pending.
       *
       *  Feature name should be base32 encoded name.
       */
      void activate_feature( int64_t feature_name ) {
         FC_ASSERT( !"Unsupported Hardfork Detected" );
      }

      /**
       * update the resource limits associated with an account.  Note these new values will not take effect until the
       * next resource "tick" which is currently defined as a cycle boundary inside a block.
       *
       * @param account - the account whose limits are being modified
       * @param ram_bytes - the limit for ram bytes
       * @param net_weight - the weight for determining share of network capacity
       * @param cpu_weight - the weight for determining share of compute capacity
       */
      void set_resource_limits( account_name account, int64_t ram_bytes, int64_t net_weight, int64_t cpu_weight) {
         EOS_ASSERT(ram_bytes >= -1, wasm_execution_error, "invalid value for ram resource limit expected [-1,INT64_MAX]");
         EOS_ASSERT(net_weight >= -1, wasm_execution_error, "invalid value for net resource weight expected [-1,INT64_MAX]");
         EOS_ASSERT(cpu_weight >= -1, wasm_execution_error, "invalid value for cpu resource weight expected [-1,INT64_MAX]");
         context.mutable_controller.get_mutable_resource_limits_manager().set_account_limits(account, ram_bytes, net_weight, cpu_weight);
      }

      void get_resource_limits( account_name account, int64_t& ram_bytes, int64_t& net_weight, int64_t& cpu_weight ) {
         context.controller.get_resource_limits_manager().get_account_limits( account, ram_bytes, net_weight, cpu_weight);
      }

      void set_active_producers( array_ptr<char> packed_producer_schedule, size_t datalen) {
         datastream<const char*> ds( packed_producer_schedule, datalen );
         producer_schedule_type psch;
         fc::raw::unpack(ds, psch);
         context.mutable_db.modify( context.controller.get_global_properties(),
            [&]( auto& gprops ) {
                 gprops.new_active_producers = psch;
         });
      }

      uint32_t get_blockchain_parameters_packed( array_ptr<char> packed_blockchain_parameters, size_t datalen) {
         auto& gpo = context.controller.get_global_properties();
         auto size = fc::raw::pack_size( gpo.configuration );
         if ( size <= datalen ) {
            datastream<char*> ds( packed_blockchain_parameters, datalen );
            fc::raw::pack(ds, gpo.configuration);
         }
         return size;
      }


      void set_blockchain_parameters_packed( array_ptr<char> packed_blockchain_parameters, size_t datalen) {
         datastream<const char*> ds( packed_blockchain_parameters, datalen );
         chain::chain_config cfg;
         fc::raw::unpack(ds, cfg);
         context.mutable_db.modify( context.controller.get_global_properties(),
            [&]( auto& gprops ) {
                 gprops.configuration = cfg;
         });
      }

      bool is_privileged( account_name n )const {
         return context.db.get<account_object, by_name>( n ).privileged;
      }

      void set_privileged( account_name n, bool is_priv ) {
         const auto& a = context.db.get<account_object, by_name>( n );
         context.mutable_db.modify( a, [&]( auto& ma ){
            ma.privileged = is_priv;
         });
      }

};

class checktime_api : public context_aware_api {
public:
   explicit checktime_api( apply_context& ctx )
   :context_aware_api(ctx,true){}

   void checktime(uint32_t instruction_count) {
      context.checktime(instruction_count);
   }
};

class softfloat_api : public context_aware_api {
   public:
      // TODO add traps on truncations for special cases (NaN or outside the range which rounds to an integer)
      using context_aware_api::context_aware_api;
      // float binops
      float _eosio_f32_add( float a, float b ) {
         float32_t ret = f32_add( to_softfloat32(a), to_softfloat32(b) );
         return *reinterpret_cast<float*>(&ret);
      }
      float _eosio_f32_sub( float a, float b ) {
         float32_t ret = f32_sub( to_softfloat32(a), to_softfloat32(b) );
         return *reinterpret_cast<float*>(&ret);
      }
      float _eosio_f32_div( float a, float b ) {
         float32_t ret = f32_div( to_softfloat32(a), to_softfloat32(b) );
         return *reinterpret_cast<float*>(&ret);
      }
      float _eosio_f32_mul( float a, float b ) {
         float32_t ret = f32_mul( to_softfloat32(a), to_softfloat32(b) );
         return *reinterpret_cast<float*>(&ret);
      }
      float _eosio_f32_min( float af, float bf ) {
         float32_t a = to_softfloat32(af);
         float32_t b = to_softfloat32(bf);
         if (is_nan(a)) {
            return af;
         }
         if (is_nan(b)) {
            return bf;
         }
         if ( sign_bit(a) != sign_bit(b) ) {
            return sign_bit(a) ? af : bf;
         }
         return f32_lt(a,b) ? af : bf;
      }
      float _eosio_f32_max( float af, float bf ) {
         float32_t a = to_softfloat32(af);
         float32_t b = to_softfloat32(bf);
         if (is_nan(a)) {
            return af;
         }
         if (is_nan(b)) {
            return bf;
         }
         if ( sign_bit(a) != sign_bit(b) ) {
            return sign_bit(a) ? bf : af;
         }
         return f32_lt( a, b ) ? bf : af;
      }
      float _eosio_f32_copysign( float af, float bf ) {
         float32_t a = to_softfloat32(af);
         float32_t b = to_softfloat32(bf);
         uint32_t sign_of_a = a.v >> 31;
         uint32_t sign_of_b = b.v >> 31;
         a.v &= ~(1 << 31);             // clear the sign bit
         a.v = a.v | (sign_of_b << 31); // add the sign of b
         return from_softfloat32(a);
      }
      // float unops
      float _eosio_f32_abs( float af ) {
         float32_t a = to_softfloat32(af);
         a.v &= ~(1 << 31);
         return from_softfloat32(a);
      }
      float _eosio_f32_neg( float af ) {
         float32_t a = to_softfloat32(af);
         uint32_t sign = a.v >> 31;
         a.v &= ~(1 << 31);
         a.v |= (!sign << 31);
         return from_softfloat32(a);
      }
      float _eosio_f32_sqrt( float a ) {
         float32_t ret = f32_sqrt( to_softfloat32(a) );
         return from_softfloat32(ret);
      }
      // ceil, floor, trunc and nearest are lifted from libc
      float _eosio_f32_ceil( float af ) {
         float32_t a = to_softfloat32(af);
         int e = (int)(a.v >> 23 & 0xFF) - 0X7F;
         uint32_t m;
         if (e >= 23)
            return af;
         if (e >= 0) {
            m = 0x007FFFFF >> e;
            if ((a.v & m) == 0)
               return af;
            if (a.v >> 31 == 0)
               a.v += m;
            a.v &= ~m;
         } else {
            if (a.v >> 31)
               a.v = 0x80000000; // return -0.0f
            else if (a.v << 1)
               a.v = 0x3F800000; // return 1.0f
         }

         return from_softfloat32(a);
      }
      float _eosio_f32_floor( float af ) {
         float32_t a = to_softfloat32(af);
         int e = (int)(a.v >> 23 & 0xFF) - 0X7F;
         uint32_t m;
         if (e >= 23)
            return af;
         if (e >= 0) {
            m = 0x007FFFFF >> e;
            if ((a.v & m) == 0)
               return af;
            if (a.v >> 31)
               a.v += m;
            a.v &= ~m;
         } else {
            if (a.v >> 31 == 0)
               a.v = 0;
            else if (a.v << 1)
               a.v = 0xBF800000; // return -1.0f
         }
         return from_softfloat32(a);
      }
      float _eosio_f32_trunc( float af ) {
         float32_t a = to_softfloat32(af);
         int e = (int)(a.v >> 23 & 0xff) - 0x7f + 9;
         uint32_t m;
         if (e >= 23 + 9)
            return af;
         if (e < 9)
            e = 1;
         m = -1U >> e;
         if ((a.v & m) == 0)
            return af;
         a.v &= ~m;
         return from_softfloat32(a);
      }
      float _eosio_f32_nearest( float af ) {
         float32_t a = to_softfloat32(af);
         int e = a.v>>23 & 0xff;
         int s = a.v>>31;
         float32_t y;
         if (e >= 0x7f+23)
            return af;
         if (s)
            y = f32_add( f32_sub( a, float32_t{inv_float_eps} ), float32_t{inv_float_eps} );
         else
            y = f32_sub( f32_add( a, float32_t{inv_float_eps} ), float32_t{inv_float_eps} );
         if (f32_eq( y, {0} ) )
            return s ? -0.0f : 0.0f;
         return from_softfloat32(y);
      }

      // float relops
      bool _eosio_f32_eq( float a, float b ) {  return f32_eq( to_softfloat32(a), to_softfloat32(b) ); }
      bool _eosio_f32_ne( float a, float b ) { return !f32_eq( to_softfloat32(a), to_softfloat32(b) ); }
      bool _eosio_f32_lt( float a, float b ) { return f32_lt( to_softfloat32(a), to_softfloat32(b) ); }
      bool _eosio_f32_le( float a, float b ) { return f32_le( to_softfloat32(a), to_softfloat32(b) ); }
      bool _eosio_f32_gt( float af, float bf ) {
         float32_t a = to_softfloat32(af);
         float32_t b = to_softfloat32(bf);
         if (is_nan(a))
            return false;
         if (is_nan(b))
            return false;
         return !f32_le( a, b );
      }
      bool _eosio_f32_ge( float af, float bf ) {
         float32_t a = to_softfloat32(af);
         float32_t b = to_softfloat32(bf);
         if (is_nan(a))
            return false;
         if (is_nan(b))
            return false;
         return !f32_lt( a, b );
      }

      // double binops
      double _eosio_f64_add( double a, double b ) {
         float64_t ret = f64_add( to_softfloat64(a), to_softfloat64(b) );
         return from_softfloat64(ret);
      }
      double _eosio_f64_sub( double a, double b ) {
         float64_t ret = f64_sub( to_softfloat64(a), to_softfloat64(b) );
         return from_softfloat64(ret);
      }
      double _eosio_f64_div( double a, double b ) {
         float64_t ret = f64_div( to_softfloat64(a), to_softfloat64(b) );
         return from_softfloat64(ret);
      }
      double _eosio_f64_mul( double a, double b ) {
         float64_t ret = f64_mul( to_softfloat64(a), to_softfloat64(b) );
         return from_softfloat64(ret);
      }
      double _eosio_f64_min( double af, double bf ) {
         float64_t a = to_softfloat64(af);
         float64_t b = to_softfloat64(bf);
         if (is_nan(a))
            return af;
         if (is_nan(b))
            return bf;
         if (sign_bit(a) != sign_bit(b))
            return sign_bit(a) ? af : bf;
         return f64_lt( a, b ) ? af : bf;
      }
      double _eosio_f64_max( double af, double bf ) {
         float64_t a = to_softfloat64(af);
         float64_t b = to_softfloat64(bf);
         if (is_nan(a))
            return af;
         if (is_nan(b))
            return bf;
         if (sign_bit(a) != sign_bit(b))
            return sign_bit(a) ? bf : af;
         return f64_lt( a, b ) ? bf : af;
      }
      double _eosio_f64_copysign( double af, double bf ) {
         float64_t a = to_softfloat64(af);
         float64_t b = to_softfloat64(bf);
         uint64_t sign_of_a = a.v >> 63;
         uint64_t sign_of_b = b.v >> 63;
         a.v &= ~(uint64_t(1) << 63);             // clear the sign bit
         a.v = a.v | (sign_of_b << 63); // add the sign of b
         return from_softfloat64(a);
      }

      // double unops
      double _eosio_f64_abs( double af ) {
         float64_t a = to_softfloat64(af);
         a.v &= ~(uint64_t(1) << 63);
         return from_softfloat64(a);
      }
      double _eosio_f64_neg( double af ) {
         float64_t a = to_softfloat64(af);
         uint64_t sign = a.v >> 63;
         a.v &= ~(uint64_t(1) << 63);
         a.v |= (uint64_t(!sign) << 63);
         return from_softfloat64(a);
      }
      double _eosio_f64_sqrt( double a ) {
         float64_t ret = f64_sqrt( to_softfloat64(a) );
         return from_softfloat64(ret);
      }
      // ceil, floor, trunc and nearest are lifted from libc
      double _eosio_f64_ceil( double af ) {
         float64_t a = to_softfloat64( af );
         float64_t ret;
         int e = a.v >> 52 & 0x7ff;
         float64_t y;
         if (e >= 0x3ff+52 || f64_eq( a, { 0 } ))
            return af;
         /* y = int(x) - x, where int(x) is an integer neighbor of x */
         if (a.v >> 63)
            y = f64_sub( f64_add( f64_sub( a, float64_t{inv_double_eps} ), float64_t{inv_double_eps} ), a );
         else
            y = f64_sub( f64_sub( f64_add( a, float64_t{inv_double_eps} ), float64_t{inv_double_eps} ), a );
         /* special case because of non-nearest rounding modes */
         if (e <= 0x3ff-1) {
            return a.v >> 63 ? -0.0 : 1.0; //float64_t{0x8000000000000000} : float64_t{0xBE99999A3F800000}; //either -0.0 or 1
         }
         if (f64_lt( y, to_softfloat64(0) )) {
            ret = f64_add( f64_add( a, y ), to_softfloat64(1) ); // 0xBE99999A3F800000 } ); // plus 1
            return from_softfloat64(ret);
         }
         ret = f64_add( a, y );
         return from_softfloat64(ret);
      }
      double _eosio_f64_floor( double af ) {
         float64_t a = to_softfloat64( af );
         float64_t ret;
         int e = a.v >> 52 & 0x7FF;
         float64_t y;
         double de = 1/DBL_EPSILON;
         if ( a.v == 0x8000000000000000) {
            return af;
         }
         if (e >= 0x3FF+52 || a.v == 0) {
            return af;
         }
         if (a.v >> 63)
            y = f64_sub( f64_add( f64_sub( a, float64_t{inv_double_eps} ), float64_t{inv_double_eps} ), a );
         else
            y = f64_sub( f64_sub( f64_add( a, float64_t{inv_double_eps} ), float64_t{inv_double_eps} ), a );
         if (e <= 0x3FF-1) {
            return a.v>>63 ? -1.0 : 0.0; //float64_t{0xBFF0000000000000} : float64_t{0}; // -1 or 0
         }
         if ( !f64_le( y, float64_t{0} ) ) {
            ret = f64_sub( f64_add(a,y), to_softfloat64(1.0));
            return from_softfloat64(ret);
         }
         ret = f64_add( a, y );
         return from_softfloat64(ret);
      }
      double _eosio_f64_trunc( double af ) {
         float64_t a = to_softfloat64( af );
         int e = (int)(a.v >> 52 & 0x7ff) - 0x3ff + 12;
         uint64_t m;
         if (e >= 52 + 12)
            return af;
         if (e < 12)
            e = 1;
         m = -1ULL >> e;
         if ((a.v & m) == 0)
            return af;
         a.v &= ~m;
         return from_softfloat64(a);
      }

      double _eosio_f64_nearest( double af ) {
         float64_t a = to_softfloat64( af );
         int e = (a.v >> 52 & 0x7FF);
         int s = a.v >> 63;
         float64_t y;
         if ( e >= 0x3FF+52 )
            return af;
         if ( s )
            y = f64_add( f64_sub( a, float64_t{inv_double_eps} ), float64_t{inv_double_eps} );
         else
            y = f64_sub( f64_add( a, float64_t{inv_double_eps} ), float64_t{inv_double_eps} );
         if ( f64_eq( y, float64_t{0} ) )
            return s ? -0.0 : 0.0;
         return from_softfloat64(y);
      }

      // double relops
      bool _eosio_f64_eq( double a, double b ) { return f64_eq( to_softfloat64(a), to_softfloat64(b) ); }
      bool _eosio_f64_ne( double a, double b ) { return !f64_eq( to_softfloat64(a), to_softfloat64(b) ); }
      bool _eosio_f64_lt( double a, double b ) { return f64_lt( to_softfloat64(a), to_softfloat64(b) ); }
      bool _eosio_f64_le( double a, double b ) { return f64_le( to_softfloat64(a), to_softfloat64(b) ); }
      bool _eosio_f64_gt( double af, double bf ) {
         float64_t a = to_softfloat64(af);
         float64_t b = to_softfloat64(bf);
         if (is_nan(a))
            return false;
         if (is_nan(b))
            return false;
         return !f64_le( a, b );
      }
      bool _eosio_f64_ge( double af, double bf ) {
         float64_t a = to_softfloat64(af);
         float64_t b = to_softfloat64(bf);
         if (is_nan(a))
            return false;
         if (is_nan(b))
            return false;
         return !f64_lt( a, b );
      }

      // float and double conversions
      double _eosio_f32_promote( float a ) {
         return from_softfloat64(f32_to_f64( to_softfloat32(a)) );
      }
      float _eosio_f64_demote( double a ) {
         return from_softfloat32(f64_to_f32( to_softfloat64(a)) );
      }
      int32_t _eosio_f32_trunc_i32s( float af ) {
         float32_t a = to_softfloat32(af);
         if (_eosio_f32_ge(af, 2147483648.0f) || _eosio_f32_le(af, -2147483649.0f))
            FC_THROW_EXCEPTION( eosio::chain::wasm_execution_error, "Error, f32.convert_s/i32 overflow" );

         if (is_nan(a))
            FC_THROW_EXCEPTION( eosio::chain::wasm_execution_error, "Error, f32.convert_s/i32 unrepresentable");
         return f32_to_i32( to_softfloat32(_eosio_f32_trunc( af )), 0, false );
      }
      int32_t _eosio_f64_trunc_i32s( double af ) {
         float64_t a = to_softfloat64(af);
         if (_eosio_f64_ge(af, 2147483648.0) || _eosio_f64_le(af, -2147483649.0))
            FC_THROW_EXCEPTION( eosio::chain::wasm_execution_error, "Error, f64.convert_s/i32 overflow");
         if (is_nan(a))
            FC_THROW_EXCEPTION( eosio::chain::wasm_execution_error, "Error, f64.convert_s/i32 unrepresentable");
         return f64_to_i32( to_softfloat64(_eosio_f64_trunc( af )), 0, false );
      }
      uint32_t _eosio_f32_trunc_i32u( float af ) {
         float32_t a = to_softfloat32(af);
         if (_eosio_f32_ge(af, 4294967296.0f) || _eosio_f32_le(af, -1.0f))
            FC_THROW_EXCEPTION( eosio::chain::wasm_execution_error, "Error, f32.convert_u/i32 overflow");
         if (is_nan(a))
            FC_THROW_EXCEPTION( eosio::chain::wasm_execution_error, "Error, f32.convert_u/i32 unrepresentable");
         return f32_to_ui32( to_softfloat32(_eosio_f32_trunc( af )), 0, false );
      }
      uint32_t _eosio_f64_trunc_i32u( double af ) {
         float64_t a = to_softfloat64(af);
         if (_eosio_f64_ge(af, 4294967296.0) || _eosio_f64_le(af, -1.0))
            FC_THROW_EXCEPTION( eosio::chain::wasm_execution_error, "Error, f64.convert_u/i32 overflow");
         if (is_nan(a))
            FC_THROW_EXCEPTION( eosio::chain::wasm_execution_error, "Error, f64.convert_u/i32 unrepresentable");
         return f64_to_ui32( to_softfloat64(_eosio_f64_trunc( af )), 0, false );
      }
      int64_t _eosio_f32_trunc_i64s( float af ) {
         float32_t a = to_softfloat32(af);
         if (_eosio_f32_ge(af, 9223372036854775808.0f) || _eosio_f32_le(af, -9223372036854775809.0f))
            FC_THROW_EXCEPTION( eosio::chain::wasm_execution_error, "Error, f32.convert_s/i64 overflow");
         if (is_nan(a))
            FC_THROW_EXCEPTION( eosio::chain::wasm_execution_error, "Error, f32.convert_s/i64 unrepresentable");
         return f32_to_i64( to_softfloat32(_eosio_f32_trunc( af )), 0, false );
      }
      int64_t _eosio_f64_trunc_i64s( double af ) {
         float64_t a = to_softfloat64(af);
         if (_eosio_f64_ge(af, 9223372036854775808.0) || _eosio_f64_le(af, -9223372036854775809.0))
            FC_THROW_EXCEPTION( eosio::chain::wasm_execution_error, "Error, f64.convert_s/i64 overflow");
         if (is_nan(a))
            FC_THROW_EXCEPTION( eosio::chain::wasm_execution_error, "Error, f64.convert_s/i64 unrepresentable");

         return f64_to_i64( to_softfloat64(_eosio_f64_trunc( af )), 0, false );
      }
      uint64_t _eosio_f32_trunc_i64u( float af ) {
         float32_t a = to_softfloat32(af);
         if (_eosio_f32_ge(af, 18446744073709551616.0f) || _eosio_f32_le(af, -1.0f))
            FC_THROW_EXCEPTION( eosio::chain::wasm_execution_error, "Error, f32.convert_u/i64 overflow");
         if (is_nan(a))
            FC_THROW_EXCEPTION( eosio::chain::wasm_execution_error, "Error, f32.convert_u/i64 unrepresentable");
         return f32_to_ui64( to_softfloat32(_eosio_f32_trunc( af )), 0, false );
      }
      uint64_t _eosio_f64_trunc_i64u( double af ) {
         float64_t a = to_softfloat64(af);
         if (_eosio_f64_ge(af, 18446744073709551616.0) || _eosio_f64_le(af, -1.0))
            FC_THROW_EXCEPTION( eosio::chain::wasm_execution_error, "Error, f64.convert_u/i64 overflow");
         if (is_nan(a))
            FC_THROW_EXCEPTION( eosio::chain::wasm_execution_error, "Error, f64.convert_u/i64 unrepresentable");
         return f64_to_ui64( to_softfloat64(_eosio_f64_trunc( af )), 0, false );
      }
      float _eosio_i32_to_f32( int32_t a )  {
         return from_softfloat32(i32_to_f32( a ));
      }
      float _eosio_i64_to_f32( int64_t a ) {
         return from_softfloat32(i64_to_f32( a ));
      }
      float _eosio_ui32_to_f32( uint32_t a ) {
         return from_softfloat32(ui32_to_f32( a ));
      }
      float _eosio_ui64_to_f32( uint64_t a ) {
         return from_softfloat32(ui64_to_f32( a ));
      }
      double _eosio_i32_to_f64( int32_t a ) {
         return from_softfloat64(i32_to_f64( a ));
      }
      double _eosio_i64_to_f64( int64_t a ) {
         return from_softfloat64(i64_to_f64( a ));
      }
      double _eosio_ui32_to_f64( uint32_t a ) {
         return from_softfloat64(ui32_to_f64( a ));
      }
      double _eosio_ui64_to_f64( uint64_t a ) {
         return from_softfloat64(ui64_to_f64( a ));
      }


   private:
      inline float32_t to_softfloat32( float f ) {
         return *reinterpret_cast<float32_t*>(&f);
      }
      inline float64_t to_softfloat64( double d ) {
         return *reinterpret_cast<float64_t*>(&d);
      }
      inline float from_softfloat32( float32_t f ) {
         return *reinterpret_cast<float*>(&f);
      }
      inline double from_softfloat64( float64_t d ) {
         return *reinterpret_cast<double*>(&d);
      }
      static constexpr uint32_t inv_float_eps = 0x4B000000;
      static constexpr uint64_t inv_double_eps = 0x4330000000000000;

      inline bool sign_bit( float32_t f ) { return f.v >> 31; }
      inline bool sign_bit( float64_t f ) { return f.v >> 63; }
      inline bool is_nan( float32_t f ) {
         return ((f.v & 0x7FFFFFFF) > 0x7F800000);
      }
      inline bool is_nan( float64_t f ) {
         return ((f.v & 0x7FFFFFFFFFFFFFFF) > 0x7FF0000000000000);
      }

};
class producer_api : public context_aware_api {
   public:
      using context_aware_api::context_aware_api;

      int get_active_producers(array_ptr<chain::account_name> producers, size_t datalen) {
         auto active_producers = context.get_active_producers();
         size_t len = active_producers.size();
         size_t cpy_len = std::min(datalen, len);
         memcpy(producers, active_producers.data(), cpy_len * sizeof(chain::account_name));
         return len;
      }
};

class crypto_api : public context_aware_api {
   public:
      explicit crypto_api( apply_context& ctx )
      :context_aware_api(ctx,true){}

      /**
       * This method can be optimized out during replay as it has
       * no possible side effects other than "passing".
       */
      void assert_recover_key( const fc::sha256& digest,
                        array_ptr<char> sig, size_t siglen,
                        array_ptr<char> pub, size_t publen ) {
         fc::crypto::signature s;
         fc::crypto::public_key p;
         datastream<const char*> ds( sig, siglen );
         datastream<const char*> pubds( pub, publen );

         fc::raw::unpack(ds, s);
         fc::raw::unpack(pubds, p);

         auto check = fc::crypto::public_key( s, digest, false );
         FC_ASSERT( check == p, "Error expected key different than recovered key" );
      }

      int recover_key( const fc::sha256& digest,
                        array_ptr<char> sig, size_t siglen,
                        array_ptr<char> pub, size_t publen ) {
         fc::crypto::signature s;
         datastream<const char*> ds( sig, siglen );
         datastream<char*> pubds( pub, publen );

         fc::raw::unpack(ds, s);
         fc::raw::pack( pubds, fc::crypto::public_key( s, digest, false ) );
         return pubds.tellp();
      }

      void assert_sha256(array_ptr<char> data, size_t datalen, const fc::sha256& hash_val) {
         auto result = fc::sha256::hash( data, datalen );
         FC_ASSERT( result == hash_val, "hash miss match" );
      }

      void assert_sha1(array_ptr<char> data, size_t datalen, const fc::sha1& hash_val) {
         auto result = fc::sha1::hash( data, datalen );
         FC_ASSERT( result == hash_val, "hash miss match" );
      }

      void assert_sha512(array_ptr<char> data, size_t datalen, const fc::sha512& hash_val) {
         auto result = fc::sha512::hash( data, datalen );
         FC_ASSERT( result == hash_val, "hash miss match" );
      }

      void assert_ripemd160(array_ptr<char> data, size_t datalen, const fc::ripemd160& hash_val) {
         auto result = fc::ripemd160::hash( data, datalen );
         FC_ASSERT( result == hash_val, "hash miss match" );
      }


      void sha1(array_ptr<char> data, size_t datalen, fc::sha1& hash_val) {
         hash_val = fc::sha1::hash( data, datalen );
      }

      void sha256(array_ptr<char> data, size_t datalen, fc::sha256& hash_val) {
         hash_val = fc::sha256::hash( data, datalen );
      }

      void sha512(array_ptr<char> data, size_t datalen, fc::sha512& hash_val) {
         hash_val = fc::sha512::hash( data, datalen );
      }

      void ripemd160(array_ptr<char> data, size_t datalen, fc::ripemd160& hash_val) {
         hash_val = fc::ripemd160::hash( data, datalen );
      }
};

class permission_api : public context_aware_api {
   public:
      using context_aware_api::context_aware_api;

      bool check_authorization( account_name account, permission_name permission, array_ptr<char> packed_pubkeys, size_t datalen) {

         vector<public_key_type> pub_keys;
         datastream<const char*> ds( packed_pubkeys, datalen );
         while(ds.remaining()) {
            public_key_type pub;
            fc::raw::unpack(ds, pub);
            pub_keys.emplace_back(pub);
         }

         return context.controller.check_authorization(
            account, permission,
            {pub_keys.begin(), pub_keys.end()},
            false
         );
      }
};

class string_api : public context_aware_api {
   public:
      using context_aware_api::context_aware_api;

      void assert_is_utf8(array_ptr<const char> str, size_t datalen, null_terminated_ptr msg) {
         const bool test = fc::is_utf8(std::string( str, datalen ));

         FC_ASSERT( test, "assertion failed: ${s}", ("s",msg.value) );
      }
};

class system_api : public context_aware_api {
   public:
      explicit system_api( apply_context& ctx )
      :context_aware_api(ctx,true){}

      void abort() {
         edump(("abort() called"));
         FC_ASSERT( false, "abort() called");
      }

      void eosio_assert(bool condition, null_terminated_ptr str) {
         if( !condition ) {
            std::string message( str );
            edump((message));
            FC_ASSERT( condition, "assertion failed: ${s}", ("s",message));
         }
      }

      void eosio_exit(int32_t code) {
         throw wasm_exit{code};
      }

      fc::time_point_sec now() {
         return context.controller.head_block_time();
      }
};

class action_api : public context_aware_api {
   public:
   action_api( apply_context& ctx )
      :context_aware_api(ctx,true){}

      int read_action_data(array_ptr<char> memory, size_t size) {
         FC_ASSERT(size > 0);
         int minlen = std::min<size_t>(context.act.data.size(), size);
         memcpy((void *)memory, context.act.data.data(), minlen);
         return minlen;
      }

      int action_data_size() {
         return context.act.data.size();
      }

      fc::time_point_sec publication_time() {
         return context.trx_meta.published;
      }

      name current_sender() {
         if (context.trx_meta.sender) {
            return *context.trx_meta.sender;
         } else {
            return name();
         }
      }
};

class console_api : public context_aware_api {
   public:
      console_api( apply_context& ctx )
      :context_aware_api(ctx,true){}

      void prints(null_terminated_ptr str) {
         context.console_append<const char*>(str);
      }

      void prints_l(array_ptr<const char> str, size_t str_len ) {
         context.console_append(string(str, str_len));
      }

      void printui(uint64_t val) {
         context.console_append(val);
      }

      void printi(int64_t val) {
         context.console_append(val);
      }

      void printi128(const unsigned __int128& val) {
         fc::uint128_t v(val>>64, uint64_t(val) );
         context.console_append(fc::variant(v).get_string());
      }

      void printdf( double val ) {
         context.console_append(val);
      }

      void printff( float val ) {
         context.console_append(val);
      }

      void printn(const name& value) {
         context.console_append(value.to_string());
      }

      void printhex(array_ptr<const char> data, size_t data_len ) {
         context.console_append(fc::to_hex(data, data_len));
      }
};

#define DB_API_METHOD_WRAPPERS_SIMPLE_SECONDARY(IDX, TYPE)\
      int db_##IDX##_store( uint64_t scope, uint64_t table, uint64_t payer, uint64_t id, const TYPE& secondary ) {\
         return context.IDX.store( scope, table, payer, id, secondary );\
      }\
      void db_##IDX##_update( int iterator, uint64_t payer, const TYPE& secondary ) {\
         return context.IDX.update( iterator, payer, secondary );\
      }\
      void db_##IDX##_remove( int iterator ) {\
         return context.IDX.remove( iterator );\
      }\
      int db_##IDX##_find_secondary( uint64_t code, uint64_t scope, uint64_t table, const TYPE& secondary, uint64_t& primary ) {\
         return context.IDX.find_secondary(code, scope, table, secondary, primary);\
      }\
      int db_##IDX##_find_primary( uint64_t code, uint64_t scope, uint64_t table, TYPE& secondary, uint64_t primary ) {\
         return context.IDX.find_primary(code, scope, table, secondary, primary);\
      }\
      int db_##IDX##_lowerbound( uint64_t code, uint64_t scope, uint64_t table,  TYPE& secondary, uint64_t& primary ) {\
         return context.IDX.lowerbound_secondary(code, scope, table, secondary, primary);\
      }\
      int db_##IDX##_upperbound( uint64_t code, uint64_t scope, uint64_t table,  TYPE& secondary, uint64_t& primary ) {\
         return context.IDX.upperbound_secondary(code, scope, table, secondary, primary);\
      }\
      int db_##IDX##_end( uint64_t code, uint64_t scope, uint64_t table ) {\
         return context.IDX.end_secondary(code, scope, table);\
      }\
      int db_##IDX##_next( int iterator, uint64_t& primary  ) {\
         return context.IDX.next_secondary(iterator, primary);\
      }\
      int db_##IDX##_previous( int iterator, uint64_t& primary ) {\
         return context.IDX.previous_secondary(iterator, primary);\
      }

#define DB_API_METHOD_WRAPPERS_ARRAY_SECONDARY(IDX, ARR_SIZE, ARR_ELEMENT_TYPE)\
      int db_##IDX##_store( uint64_t scope, uint64_t table, uint64_t payer, uint64_t id, array_ptr<const ARR_ELEMENT_TYPE> data, size_t data_len) {\
         FC_ASSERT( data_len == ARR_SIZE,\
                    "invalid size of secondary key array for " #IDX ": given ${given} bytes but expected ${expected} bytes",\
                    ("given",data_len)("expected",ARR_SIZE) );\
         return context.IDX.store(scope, table, payer, id, data.value);\
      }\
      void db_##IDX##_update( int iterator, uint64_t payer, array_ptr<const ARR_ELEMENT_TYPE> data, size_t data_len ) {\
         FC_ASSERT( data_len == ARR_SIZE,\
                    "invalid size of secondary key array for " #IDX ": given ${given} bytes but expected ${expected} bytes",\
                    ("given",data_len)("expected",ARR_SIZE) );\
         return context.IDX.update(iterator, payer, data.value);\
      }\
      void db_##IDX##_remove( int iterator ) {\
         return context.IDX.remove(iterator);\
      }\
      int db_##IDX##_find_secondary( uint64_t code, uint64_t scope, uint64_t table, array_ptr<const ARR_ELEMENT_TYPE> data, size_t data_len, uint64_t& primary ) {\
         FC_ASSERT( data_len == ARR_SIZE,\
                    "invalid size of secondary key array for " #IDX ": given ${given} bytes but expected ${expected} bytes",\
                    ("given",data_len)("expected",ARR_SIZE) );\
         return context.IDX.find_secondary(code, scope, table, data, primary);\
      }\
      int db_##IDX##_find_primary( uint64_t code, uint64_t scope, uint64_t table, array_ptr<ARR_ELEMENT_TYPE> data, size_t data_len, uint64_t primary ) {\
         FC_ASSERT( data_len == ARR_SIZE,\
                    "invalid size of secondary key array for " #IDX ": given ${given} bytes but expected ${expected} bytes",\
                    ("given",data_len)("expected",ARR_SIZE) );\
         return context.IDX.find_primary(code, scope, table, data.value, primary);\
      }\
      int db_##IDX##_lowerbound( uint64_t code, uint64_t scope, uint64_t table, array_ptr<ARR_ELEMENT_TYPE> data, size_t data_len, uint64_t& primary ) {\
         FC_ASSERT( data_len == ARR_SIZE,\
                    "invalid size of secondary key array for " #IDX ": given ${given} bytes but expected ${expected} bytes",\
                    ("given",data_len)("expected",ARR_SIZE) );\
         return context.IDX.lowerbound_secondary(code, scope, table, data.value, primary);\
      }\
      int db_##IDX##_upperbound( uint64_t code, uint64_t scope, uint64_t table, array_ptr<ARR_ELEMENT_TYPE> data, size_t data_len, uint64_t& primary ) {\
         FC_ASSERT( data_len == ARR_SIZE,\
                    "invalid size of secondary key array for " #IDX ": given ${given} bytes but expected ${expected} bytes",\
                    ("given",data_len)("expected",ARR_SIZE) );\
         return context.IDX.upperbound_secondary(code, scope, table, data.value, primary);\
      }\
      int db_##IDX##_end( uint64_t code, uint64_t scope, uint64_t table ) {\
         return context.IDX.end_secondary(code, scope, table);\
      }\
      int db_##IDX##_next( int iterator, uint64_t& primary  ) {\
         return context.IDX.next_secondary(iterator, primary);\
      }\
      int db_##IDX##_previous( int iterator, uint64_t& primary ) {\
         return context.IDX.previous_secondary(iterator, primary);\
      }


class database_api : public context_aware_api {
   public:
      using context_aware_api::context_aware_api;

      int db_store_i64( uint64_t scope, uint64_t table, uint64_t payer, uint64_t id, array_ptr<const char> buffer, size_t buffer_size ) {
         return context.db_store_i64( scope, table, payer, id, buffer, buffer_size );
      }
      void db_update_i64( int itr, uint64_t payer, array_ptr<const char> buffer, size_t buffer_size ) {
         context.db_update_i64( itr, payer, buffer, buffer_size );
      }
      void db_remove_i64( int itr ) {
         context.db_remove_i64( itr );
      }
      int db_get_i64( int itr, array_ptr<char> buffer, size_t buffer_size ) {
         return context.db_get_i64( itr, buffer, buffer_size );
      }
      int db_next_i64( int itr, uint64_t& primary ) {
         return context.db_next_i64(itr, primary);
      }
      int db_previous_i64( int itr, uint64_t& primary ) {
         return context.db_previous_i64(itr, primary);
      }
      int db_find_i64( uint64_t code, uint64_t scope, uint64_t table, uint64_t id ) {
         return context.db_find_i64( code, scope, table, id );
      }
      int db_lowerbound_i64( uint64_t code, uint64_t scope, uint64_t table, uint64_t id ) {
         return context.db_lowerbound_i64( code, scope, table, id );
      }
      int db_upperbound_i64( uint64_t code, uint64_t scope, uint64_t table, uint64_t id ) {
         return context.db_upperbound_i64( code, scope, table, id );
      }
      int db_end_i64( uint64_t code, uint64_t scope, uint64_t table ) {
         return context.db_end_i64( code, scope, table );
      }

      DB_API_METHOD_WRAPPERS_SIMPLE_SECONDARY(idx64,  uint64_t)
      DB_API_METHOD_WRAPPERS_SIMPLE_SECONDARY(idx128, uint128_t)
      DB_API_METHOD_WRAPPERS_ARRAY_SECONDARY(idx256, 2, uint128_t)
      DB_API_METHOD_WRAPPERS_SIMPLE_SECONDARY(idx_double, uint64_t)
};

class memory_api : public context_aware_api {
   public:
      memory_api( apply_context& ctx )
      :context_aware_api(ctx,true){}

      char* memcpy( array_ptr<char> dest, array_ptr<const char> src, size_t length) {
         return (char *)::memcpy(dest, src, length);
      }

      char* memmove( array_ptr<char> dest, array_ptr<const char> src, size_t length) {
         return (char *)::memmove(dest, src, length);
      }

      int memcmp( array_ptr<const char> dest, array_ptr<const char> src, size_t length) {
         return ::memcmp(dest, src, length);
      }

      char* memset( array_ptr<char> dest, int value, size_t length ) {
         return (char *)::memset( dest, value, length );
      }
};

class transaction_api : public context_aware_api {
   public:
      using context_aware_api::context_aware_api;

      void send_inline( array_ptr<char> data, size_t data_len ) {
         // TODO: use global properties object for dynamic configuration of this default_max_gen_trx_size
         FC_ASSERT( data_len < config::default_max_inline_action_size, "inline action too big" );

         action act;
         fc::raw::unpack<action>(data, data_len, act);
         context.execute_inline(std::move(act));
      }

      void send_context_free_inline( array_ptr<char> data, size_t data_len ) {
         // TODO: use global properties object for dynamic configuration of this default_max_gen_trx_size
         FC_ASSERT( data_len < config::default_max_inline_action_size, "inline action too big" );

         action act;
         fc::raw::unpack<action>(data, data_len, act);
         context.execute_context_free_inline(std::move(act));
      }

      void send_deferred( const unsigned __int128& val, account_name payer, const fc::time_point_sec& execute_after, array_ptr<char> data, size_t data_len ) {
         try {
            fc::uint128_t sender_id(val>>64, uint64_t(val) );
            const auto& gpo = context.controller.get_global_properties();
            FC_ASSERT(data_len < gpo.configuration.max_generated_transaction_size, "generated transaction too big");

            deferred_transaction dtrx;
            fc::raw::unpack<transaction>(data, data_len, dtrx);
            dtrx.sender = context.receiver;
            dtrx.sender_id = (unsigned __int128)sender_id;
<<<<<<< HEAD
            dtrx.execute_after = execute_after;
            dtrx.payer = payer;
=======
            dtrx.execute_after = std::max( execute_after,
                                           time_point_sec( (context.controller.head_block_time() + fc::seconds(dtrx.delay_sec))
                                                             + fc::microseconds(999'999) ) /* rounds up to nearest second */ );
            dtrx.payer = actual_payer;
>>>>>>> 5b2695b1
            context.execute_deferred(std::move(dtrx));
         } FC_CAPTURE_AND_RETHROW((fc::to_hex(data, data_len)));
      }

      void cancel_deferred( const unsigned __int128& val ) {
         fc::uint128_t sender_id(val>>64, uint64_t(val) );
         context.cancel_deferred( (unsigned __int128)sender_id );
      }
};


class context_free_transaction_api : public context_aware_api {
   public:
      context_free_transaction_api( apply_context& ctx )
      :context_aware_api(ctx,true){}

      int read_transaction( array_ptr<char> data, size_t data_len ) {
         bytes trx = context.get_packed_transaction();
         if (data_len >= trx.size()) {
            memcpy(data, trx.data(), trx.size());
         }
         return trx.size();
      }

      int transaction_size() {
         return context.get_packed_transaction().size();
      }

      int expiration() {
        return context.trx_meta.trx().expiration.sec_since_epoch();
      }

      int tapos_block_num() {
        return context.trx_meta.trx().ref_block_num;
      }
      int tapos_block_prefix() {
        return context.trx_meta.trx().ref_block_prefix;
      }

      int get_action( uint32_t type, uint32_t index, array_ptr<char> buffer, size_t buffer_size )const {
         return context.get_action( type, index, buffer, buffer_size );
      }

};

class compiler_builtins : public context_aware_api {
   public:
      using context_aware_api::context_aware_api;
      void __ashlti3(__int128& ret, uint64_t low, uint64_t high, uint32_t shift) {
         fc::uint128_t i(high, low);
         i <<= shift;
         ret = (unsigned __int128)i;
      }

      void __ashrti3(__int128& ret, uint64_t low, uint64_t high, uint32_t shift) {
         // retain the signedness
         ret = high;
         ret <<= 64;
         ret |= low;
         ret >>= shift;
      }

      void __lshlti3(__int128& ret, uint64_t low, uint64_t high, uint32_t shift) {
         fc::uint128_t i(high, low);
         i <<= shift;
         ret = (unsigned __int128)i;
      }

      void __lshrti3(__int128& ret, uint64_t low, uint64_t high, uint32_t shift) {
         fc::uint128_t i(high, low);
         i >>= shift;
         ret = (unsigned __int128)i;
      }

      void __divti3(__int128& ret, uint64_t la, uint64_t ha, uint64_t lb, uint64_t hb) {
         __int128 lhs = ha;
         __int128 rhs = hb;

         lhs <<= 64;
         lhs |=  la;

         rhs <<= 64;
         rhs |=  lb;

         FC_ASSERT(rhs != 0, "divide by zero");

         lhs /= rhs;

         ret = lhs;
      }

      void __udivti3(unsigned __int128& ret, uint64_t la, uint64_t ha, uint64_t lb, uint64_t hb) {
         unsigned __int128 lhs = ha;
         unsigned __int128 rhs = hb;

         lhs <<= 64;
         lhs |=  la;

         rhs <<= 64;
         rhs |=  lb;

         FC_ASSERT(rhs != 0, "divide by zero");

         lhs /= rhs;
         ret = lhs;
      }

      void __multi3(__int128& ret, uint64_t la, uint64_t ha, uint64_t lb, uint64_t hb) {
         __int128 lhs = ha;
         __int128 rhs = hb;

         lhs <<= 64;
         lhs |=  la;

         rhs <<= 64;
         rhs |=  lb;

         lhs *= rhs;
         ret = lhs;
      }

      void __modti3(__int128& ret, uint64_t la, uint64_t ha, uint64_t lb, uint64_t hb) {
         __int128 lhs = ha;
         __int128 rhs = hb;

         lhs <<= 64;
         lhs |=  la;

         rhs <<= 64;
         rhs |=  lb;

         FC_ASSERT(rhs != 0, "divide by zero");

         lhs %= rhs;
         ret = lhs;
      }

      void __umodti3(unsigned __int128& ret, uint64_t la, uint64_t ha, uint64_t lb, uint64_t hb) {
         unsigned __int128 lhs = ha;
         unsigned __int128 rhs = hb;

         lhs <<= 64;
         lhs |=  la;

         rhs <<= 64;
         rhs |=  lb;

         FC_ASSERT(rhs != 0, "divide by zero");

         lhs %= rhs;
         ret = lhs;
      }

      void __addtf3( float128_t& ret, uint64_t la, uint64_t ha, uint64_t lb, uint64_t hb ) {
         float128_t a = {{ la, ha }};
         float128_t b = {{ lb, hb }};
         ret = f128_add( a, b );
      }
      void __subtf3( float128_t& ret, uint64_t la, uint64_t ha, uint64_t lb, uint64_t hb ) {
         float128_t a = {{ la, ha }};
         float128_t b = {{ lb, hb }};
         ret = f128_sub( a, b );
      }
      void __multf3( float128_t& ret, uint64_t la, uint64_t ha, uint64_t lb, uint64_t hb ) {
         float128_t a = {{ la, ha }};
         float128_t b = {{ lb, hb }};
         ret = f128_mul( a, b );
      }
      void __divtf3( float128_t& ret, uint64_t la, uint64_t ha, uint64_t lb, uint64_t hb ) {
         float128_t a = {{ la, ha }};
         float128_t b = {{ lb, hb }};
         ret = f128_div( a, b );
      }
      int __eqtf2( uint64_t la, uint64_t ha, uint64_t lb, uint64_t hb ) {
         float128_t a = {{ la, ha }};
         float128_t b = {{ la, ha }};
         return f128_eq( a, b );
      }
      int __netf2( uint64_t la, uint64_t ha, uint64_t lb, uint64_t hb ) {
         float128_t a = {{ la, ha }};
         float128_t b = {{ la, ha }};
         return !f128_eq( a, b );
      }
      int __getf2( uint64_t la, uint64_t ha, uint64_t lb, uint64_t hb ) {
         float128_t a = {{ la, ha }};
         float128_t b = {{ la, ha }};
         return !f128_lt( a, b );
      }
      int __gttf2( uint64_t la, uint64_t ha, uint64_t lb, uint64_t hb ) {
         float128_t a = {{ la, ha }};
         float128_t b = {{ la, ha }};
         return !f128_lt( a, b ) && !f128_eq( a, b );
      }
      int __letf2( uint64_t la, uint64_t ha, uint64_t lb, uint64_t hb ) {
         float128_t a = {{ la, ha }};
         float128_t b = {{ la, ha }};
         return f128_le( a, b );
      }
      int __lttf2( uint64_t la, uint64_t ha, uint64_t lb, uint64_t hb ) {
         float128_t a = {{ la, ha }};
         float128_t b = {{ la, ha }};
         return f128_lt( a, b );
      }
      int __cmptf2( uint64_t la, uint64_t ha, uint64_t lb, uint64_t hb ) {
         float128_t a = {{ la, ha }};
         float128_t b = {{ la, ha }};
         if ( f128_lt( a, b ) )
            return -1;
         if ( f128_eq( a, b ) )
            return 0;
         return 1;
      }
      int __unordtf2( uint64_t la, uint64_t ha, uint64_t lb, uint64_t hb ) {
         float128_t a = {{ la, ha }};
         float128_t b = {{ la, ha }};
         if ( f128_isSignalingNaN( a ) || f128_isSignalingNaN( b ) )
            return 1;
         return 0;
      }
      double __floatsidf( int32_t i ) {
         edump((i)( "warning returning float64") );
         float64_t ret = i32_to_f64(i);
         return *reinterpret_cast<double*>(&ret);
      }
      void __floatsitf( float128_t& ret, int32_t i ) {
         ret = i32_to_f128(i); /// TODO: should be 128
      }
      void __floatunsitf( float128_t& ret, uint32_t i ) {
         ret = ui32_to_f128(i); /// TODO: should be 128
      }
      void __extendsftf2( float128_t& ret, uint32_t f ) {
         float32_t in = { f };
         ret = f32_to_f128( in );
      }
      void __extenddftf2( float128_t& ret, double in ) {
         edump(("warning in flaot64..." ));
         ret = f64_to_f128( float64_t{*(uint64_t*)&in} );
      }
      int64_t __fixtfdi( uint64_t l, uint64_t h ) {
         float128_t f = {{ l, h }};
         return f128_to_i64( f, 0, false );
      }
      int32_t __fixtfsi( uint64_t l, uint64_t h ) {
         float128_t f = {{ l, h }};
         return f128_to_i32( f, 0, false );
      }
      uint64_t __fixunstfdi( uint64_t l, uint64_t h ) {
         float128_t f = {{ l, h }};
         return f128_to_ui64( f, 0, false );
      }
      uint32_t __fixunstfsi( uint64_t l, uint64_t h ) {
         float128_t f = {{ l, h }};
         return f128_to_ui32( f, 0, false );
      }
      uint64_t __trunctfdf2( uint64_t l, uint64_t h ) {
         float128_t f = {{ l, h }};
         return f128_to_f64( f ).v;
      }
      uint32_t __trunctfsf2( uint64_t l, uint64_t h ) {
         float128_t f = {{ l, h }};
         return f128_to_f32( f ).v;
      }

      static constexpr uint32_t SHIFT_WIDTH = (sizeof(uint64_t)*8)-1;
};

class math_api : public context_aware_api {
   public:
      math_api( apply_context& ctx )
      :context_aware_api(ctx,true){}

      void diveq_i128(unsigned __int128* self, const unsigned __int128* other) {
         fc::uint128_t s(*self);
         const fc::uint128_t o(*other);
         FC_ASSERT( o != 0, "divide by zero" );

         s = s/o;
         *self = (unsigned __int128)s;
      }

      void multeq_i128(unsigned __int128* self, const unsigned __int128* other) {
         fc::uint128_t s(*self);
         const fc::uint128_t o(*other);
         s *= o;
         *self = (unsigned __int128)s;
      }

      uint64_t double_add(uint64_t a, uint64_t b) {
         using DOUBLE = boost::multiprecision::cpp_bin_float_50;
         DOUBLE c = DOUBLE(*reinterpret_cast<double *>(&a))
                  + DOUBLE(*reinterpret_cast<double *>(&b));
         double res = c.convert_to<double>();
         return *reinterpret_cast<uint64_t *>(&res);
      }

      uint64_t double_mult(uint64_t a, uint64_t b) {
         using DOUBLE = boost::multiprecision::cpp_bin_float_50;
         DOUBLE c = DOUBLE(*reinterpret_cast<double *>(&a))
                  * DOUBLE(*reinterpret_cast<double *>(&b));
         double res = c.convert_to<double>();
         return *reinterpret_cast<uint64_t *>(&res);
      }

      uint64_t double_div(uint64_t a, uint64_t b) {
         using DOUBLE = boost::multiprecision::cpp_bin_float_50;
         DOUBLE divisor = DOUBLE(*reinterpret_cast<double *>(&b));
         FC_ASSERT(divisor != 0, "divide by zero");
         DOUBLE c = DOUBLE(*reinterpret_cast<double *>(&a)) / divisor;
         double res = c.convert_to<double>();
         return *reinterpret_cast<uint64_t *>(&res);
      }

      uint32_t double_eq(uint64_t a, uint64_t b) {
         using DOUBLE = boost::multiprecision::cpp_bin_float_50;
         return DOUBLE(*reinterpret_cast<double *>(&a)) == DOUBLE(*reinterpret_cast<double *>(&b));
      }

      uint32_t double_lt(uint64_t a, uint64_t b) {
         using DOUBLE = boost::multiprecision::cpp_bin_float_50;
         return DOUBLE(*reinterpret_cast<double *>(&a)) < DOUBLE(*reinterpret_cast<double *>(&b));
      }

      uint32_t double_gt(uint64_t a, uint64_t b) {
         using DOUBLE = boost::multiprecision::cpp_bin_float_50;
         return DOUBLE(*reinterpret_cast<double *>(&a)) > DOUBLE(*reinterpret_cast<double *>(&b));
      }

      uint64_t double_to_i64(uint64_t n) {
         using DOUBLE = boost::multiprecision::cpp_bin_float_50;
         return DOUBLE(*reinterpret_cast<double *>(&n)).convert_to<int64_t>();
      }

      uint64_t i64_to_double(int64_t n) {
         using DOUBLE = boost::multiprecision::cpp_bin_float_50;
         double res = DOUBLE(n).convert_to<double>();
         return *reinterpret_cast<uint64_t *>(&res);
      }
};

REGISTER_INTRINSICS(math_api,
   (diveq_i128,    void(int, int)            )
   (multeq_i128,   void(int, int)            )
   (double_add,    int64_t(int64_t, int64_t) )
   (double_mult,   int64_t(int64_t, int64_t) )
   (double_div,    int64_t(int64_t, int64_t) )
   (double_eq,     int32_t(int64_t, int64_t) )
   (double_lt,     int32_t(int64_t, int64_t) )
   (double_gt,     int32_t(int64_t, int64_t) )
   (double_to_i64, int64_t(int64_t)          )
   (i64_to_double, int64_t(int64_t)          )
);

REGISTER_INTRINSICS(compiler_builtins,
   (__ashlti3,     void(int, int64_t, int64_t, int)               )
   (__ashrti3,     void(int, int64_t, int64_t, int)               )
   (__lshlti3,     void(int, int64_t, int64_t, int)               )
   (__lshrti3,     void(int, int64_t, int64_t, int)               )
   (__divti3,      void(int, int64_t, int64_t, int64_t, int64_t)  )
   (__udivti3,     void(int, int64_t, int64_t, int64_t, int64_t)  )
   (__modti3,      void(int, int64_t, int64_t, int64_t, int64_t)  )
   (__umodti3,     void(int, int64_t, int64_t, int64_t, int64_t)  )
   (__multi3,      void(int, int64_t, int64_t, int64_t, int64_t)  )
   (__addtf3,      void(int, int64_t, int64_t, int64_t, int64_t)  )
   (__subtf3,      void(int, int64_t, int64_t, int64_t, int64_t)  )
   (__multf3,      void(int, int64_t, int64_t, int64_t, int64_t)  )
   (__divtf3,      void(int, int64_t, int64_t, int64_t, int64_t)  )
   (__eqtf2,       int(int64_t, int64_t, int64_t, int64_t)        )
   (__netf2,       int(int64_t, int64_t, int64_t, int64_t)        )
   (__getf2,       int(int64_t, int64_t, int64_t, int64_t)        )
   (__gttf2,       int(int64_t, int64_t, int64_t, int64_t)        )
   (__lttf2,       int(int64_t, int64_t, int64_t, int64_t)        )
   (__cmptf2,      int(int64_t, int64_t, int64_t, int64_t)        )
   (__unordtf2,    int(int64_t, int64_t, int64_t, int64_t)        )
   (__floatsitf,   void (int, int)                                )
   (__floatunsitf, void (int, int)                                )
   (__floatsidf,   double(int)                                    )
   (__extendsftf2, void(int, int)                                 )
   (__extenddftf2, void(int, double)                              )
   (__fixtfdi,     int64_t(int64_t, int64_t)                      )
   (__fixtfsi,     int(int64_t, int64_t)                          )
   (__fixunstfdi,  int64_t(int64_t, int64_t)                      )
   (__fixunstfsi,  int(int64_t, int64_t)                          )
   (__trunctfdf2,  int64_t(int64_t, int64_t)                      )
   (__trunctfsf2,  int(int64_t, int64_t)                          )
);

REGISTER_INTRINSICS(privileged_api,
   (is_feature_active,                int(int64_t)                          )
   (activate_feature,                 void(int64_t)                         )
   (get_resource_limits,              void(int64_t,int,int,int)             )
   (set_resource_limits,              void(int64_t,int64_t,int64_t,int64_t) )
   (set_active_producers,             void(int,int)                         )
   (get_blockchain_parameters_packed, int(int, int)                         )
   (set_blockchain_parameters_packed, void(int,int)                         )
   (is_privileged,                    int(int64_t)                          )
   (set_privileged,                   void(int64_t, int)                    )
);

REGISTER_INJECTED_INTRINSICS(checktime_api,
   (checktime,      void(int))
);

REGISTER_INTRINSICS(producer_api,
   (get_active_producers,      int(int, int) )
);

#define DB_SECONDARY_INDEX_METHODS_SIMPLE(IDX) \
   (db_##IDX##_store,          int(int64_t,int64_t,int64_t,int64_t,int))\
   (db_##IDX##_remove,         void(int))\
   (db_##IDX##_update,         void(int,int64_t,int))\
   (db_##IDX##_find_primary,   int(int64_t,int64_t,int64_t,int,int64_t))\
   (db_##IDX##_find_secondary, int(int64_t,int64_t,int64_t,int,int))\
   (db_##IDX##_lowerbound,     int(int64_t,int64_t,int64_t,int,int))\
   (db_##IDX##_upperbound,     int(int64_t,int64_t,int64_t,int,int))\
   (db_##IDX##_end,            int(int64_t,int64_t,int64_t))\
   (db_##IDX##_next,           int(int, int))\
   (db_##IDX##_previous,       int(int, int))

#define DB_SECONDARY_INDEX_METHODS_ARRAY(IDX) \
      (db_##IDX##_store,          int(int64_t,int64_t,int64_t,int64_t,int,int))\
      (db_##IDX##_remove,         void(int))\
      (db_##IDX##_update,         void(int,int64_t,int,int))\
      (db_##IDX##_find_primary,   int(int64_t,int64_t,int64_t,int,int,int64_t))\
      (db_##IDX##_find_secondary, int(int64_t,int64_t,int64_t,int,int,int))\
      (db_##IDX##_lowerbound,     int(int64_t,int64_t,int64_t,int,int,int))\
      (db_##IDX##_upperbound,     int(int64_t,int64_t,int64_t,int,int,int))\
      (db_##IDX##_end,            int(int64_t,int64_t,int64_t))\
      (db_##IDX##_next,           int(int, int))\
      (db_##IDX##_previous,       int(int, int))

REGISTER_INTRINSICS( database_api,
   (db_store_i64,        int(int64_t,int64_t,int64_t,int64_t,int,int))
   (db_update_i64,       void(int,int64_t,int,int))
   (db_remove_i64,       void(int))
   (db_get_i64,          int(int, int, int))
   (db_next_i64,         int(int, int))
   (db_previous_i64,     int(int, int))
   (db_find_i64,         int(int64_t,int64_t,int64_t,int64_t))
   (db_lowerbound_i64,   int(int64_t,int64_t,int64_t,int64_t))
   (db_upperbound_i64,   int(int64_t,int64_t,int64_t,int64_t))
   (db_end_i64,          int(int64_t,int64_t,int64_t))

   DB_SECONDARY_INDEX_METHODS_SIMPLE(idx64)
   DB_SECONDARY_INDEX_METHODS_SIMPLE(idx128)
   DB_SECONDARY_INDEX_METHODS_ARRAY(idx256)
   DB_SECONDARY_INDEX_METHODS_SIMPLE(idx_double)
);

REGISTER_INTRINSICS(crypto_api,
   (assert_recover_key,     void(int, int, int, int, int) )
   (recover_key,            int(int, int, int, int, int)  )
   (assert_sha256,          void(int, int, int)           )
   (assert_sha1,            void(int, int, int)           )
   (assert_sha512,          void(int, int, int)           )
   (assert_ripemd160,       void(int, int, int)           )
   (sha1,                   void(int, int, int)           )
   (sha256,                 void(int, int, int)           )
   (sha512,                 void(int, int, int)           )
   (ripemd160,              void(int, int, int)           )
);

REGISTER_INTRINSICS(permission_api,
   (check_authorization,  int(int64_t, int64_t, int, int))
);

REGISTER_INTRINSICS(string_api,
   (assert_is_utf8,  void(int, int, int) )
);

REGISTER_INTRINSICS(system_api,
   (abort,        void())
   (eosio_assert, void(int, int))
   (eosio_exit,   void(int ))
   (now,          int())
);

REGISTER_INTRINSICS(action_api,
   (read_action_data,       int(int, int)  )
   (action_data_size,       int()          )
   (publication_time,   int32_t()          )
   (current_sender,     int64_t()          )
);

REGISTER_INTRINSICS(apply_context,
   (require_write_lock,    void(int64_t)          )
   (require_read_lock,     void(int64_t, int64_t) )
   (require_recipient,     void(int64_t)          )
   (require_authorization, void(int64_t), "require_auth", void(apply_context::*)(const account_name&))
   (has_authorization,     int(int64_t), "has_auth", bool(apply_context::*)(const account_name&)const)
   (is_account,            int(int64_t)           )
);

   //(printdi,               void(int64_t)   )
REGISTER_INTRINSICS(console_api,
   (prints,                void(int)       )
   (prints_l,              void(int, int)  )
   (printui,               void(int64_t)   )
   (printi,                void(int64_t)   )
   (printi128,             void(int)       )
   (printdf,               void(double)    )
   (printff,               void(float)     )
   (printn,                void(int64_t)   )
   (printhex,              void(int, int)  )
);

REGISTER_INTRINSICS(context_free_transaction_api,
   (read_transaction,       int(int, int)            )
   (transaction_size,       int()                    )
   (expiration,             int()                    )
   (tapos_block_prefix,     int()                    )
   (tapos_block_num,        int()                    )
   (get_action,             int (int, int, int, int) )
);

REGISTER_INTRINSICS(transaction_api,
   (send_inline,               void(int, int)                    )
   (send_context_free_inline,  void(int, int)                    )
   (send_deferred,             void(int, int64_t, int, int, int) )
   (cancel_deferred,           void(int)                         )
);

REGISTER_INTRINSICS(context_free_api,
   (get_context_free_data, int(int, int, int) )
)

REGISTER_INTRINSICS(memory_api,
   (memcpy,                 int(int, int, int)  )
   (memmove,                int(int, int, int)  )
   (memcmp,                 int(int, int, int)  )
   (memset,                 int(int, int, int)  )
);

REGISTER_INJECTED_INTRINSICS(softfloat_api,
      (_eosio_f32_add,       float(float, float)    )
      (_eosio_f32_sub,       float(float, float)    )
      (_eosio_f32_mul,       float(float, float)    )
      (_eosio_f32_div,       float(float, float)    )
      (_eosio_f32_min,       float(float, float)    )
      (_eosio_f32_max,       float(float, float)    )
      (_eosio_f32_copysign,  float(float, float)    )
      (_eosio_f32_abs,       float(float)           )
      (_eosio_f32_neg,       float(float)           )
      (_eosio_f32_sqrt,      float(float)           )
      (_eosio_f32_ceil,      float(float)           )
      (_eosio_f32_floor,     float(float)           )
      (_eosio_f32_trunc,     float(float)           )
      (_eosio_f32_nearest,   float(float)           )
      (_eosio_f32_eq,        int(float, float)      )
      (_eosio_f32_ne,        int(float, float)      )
      (_eosio_f32_lt,        int(float, float)      )
      (_eosio_f32_le,        int(float, float)      )
      (_eosio_f32_gt,        int(float, float)      )
      (_eosio_f32_ge,        int(float, float)      )
      (_eosio_f64_add,       double(double, double) )
      (_eosio_f64_sub,       double(double, double) )
      (_eosio_f64_mul,       double(double, double) )
      (_eosio_f64_div,       double(double, double) )
      (_eosio_f64_min,       double(double, double) )
      (_eosio_f64_max,       double(double, double) )
      (_eosio_f64_copysign,  double(double, double) )
      (_eosio_f64_abs,       double(double)         )
      (_eosio_f64_neg,       double(double)         )
      (_eosio_f64_sqrt,      double(double)         )
      (_eosio_f64_ceil,      double(double)         )
      (_eosio_f64_floor,     double(double)         )
      (_eosio_f64_trunc,     double(double)         )
      (_eosio_f64_nearest,   double(double)         )
      (_eosio_f64_eq,        int(double, double)    )
      (_eosio_f64_ne,        int(double, double)    )
      (_eosio_f64_lt,        int(double, double)    )
      (_eosio_f64_le,        int(double, double)    )
      (_eosio_f64_gt,        int(double, double)    )
      (_eosio_f64_ge,        int(double, double)    )
      (_eosio_f32_promote,    double(float)         )
      (_eosio_f64_demote,     float(double)         )
      (_eosio_f32_trunc_i32s, int(float)            )
      (_eosio_f64_trunc_i32s, int(double)           )
      (_eosio_f32_trunc_i32u, int(float)            )
      (_eosio_f64_trunc_i32u, int(double)           )
      (_eosio_f32_trunc_i64s, int64_t(float)        )
      (_eosio_f64_trunc_i64s, int64_t(double)       )
      (_eosio_f32_trunc_i64u, int64_t(float)        )
      (_eosio_f64_trunc_i64u, int64_t(double)       )
      (_eosio_i32_to_f32,     float(int32_t)        )
      (_eosio_i64_to_f32,     float(int64_t)        )
      (_eosio_ui32_to_f32,    float(int32_t)        )
      (_eosio_ui64_to_f32,    float(int64_t)        )
      (_eosio_i32_to_f64,     double(int32_t)       )
      (_eosio_i64_to_f64,     double(int64_t)       )
      (_eosio_ui32_to_f64,    double(int32_t)       )
      (_eosio_ui64_to_f64,    double(int64_t)       )
);

std::istream& operator>>(std::istream& in, wasm_interface::vm_type& runtime) {
   std::string s;
   in >> s;
   if (s == "wavm")
      runtime = eosio::chain::wasm_interface::vm_type::wavm;
   else if (s == "binaryen")
      runtime = eosio::chain::wasm_interface::vm_type::binaryen;
   else
      in.setstate(std::ios_base::failbit);
   return in;
}

} } /// eosio::chain<|MERGE_RESOLUTION|>--- conflicted
+++ resolved
@@ -1058,15 +1058,10 @@
             fc::raw::unpack<transaction>(data, data_len, dtrx);
             dtrx.sender = context.receiver;
             dtrx.sender_id = (unsigned __int128)sender_id;
-<<<<<<< HEAD
-            dtrx.execute_after = execute_after;
-            dtrx.payer = payer;
-=======
             dtrx.execute_after = std::max( execute_after,
                                            time_point_sec( (context.controller.head_block_time() + fc::seconds(dtrx.delay_sec))
                                                              + fc::microseconds(999'999) ) /* rounds up to nearest second */ );
-            dtrx.payer = actual_payer;
->>>>>>> 5b2695b1
+            dtrx.payer = payer;
             context.execute_deferred(std::move(dtrx));
          } FC_CAPTURE_AND_RETHROW((fc::to_hex(data, data_len)));
       }
