--- conflicted
+++ resolved
@@ -641,8 +641,6 @@
          return from_softfloat64(ui64_to_f64( a ));
       }
 
-<<<<<<< HEAD
-=======
       static bool is_nan( const float32_t f ) {
          return ((f.v & 0x7FFFFFFF) > 0x7F800000);
       }
@@ -653,7 +651,6 @@
          const uint32_t* iptr = (const uint32_t*)&f;
          return softfloat_isNaNF128M( iptr );
       }
->>>>>>> e17fc27b
       static float32_t to_softfloat32( float f ) {
          return *reinterpret_cast<float32_t*>(&f);
       }
@@ -671,16 +668,7 @@
 
       static bool sign_bit( float32_t f ) { return f.v >> 31; }
       static bool sign_bit( float64_t f ) { return f.v >> 63; }
-<<<<<<< HEAD
-      static bool is_nan( float32_t f ) {
-         return ((f.v & 0x7FFFFFFF) > 0x7F800000);
-      }
-      static bool is_nan( float64_t f ) {
-         return ((f.v & 0x7FFFFFFFFFFFFFFF) > 0x7FF0000000000000);
-      }
-=======
-      
->>>>>>> e17fc27b
+
 
 
 };
@@ -1299,37 +1287,37 @@
       }
       int __eqtf2( uint64_t la, uint64_t ha, uint64_t lb, uint64_t hb ) {
          float128_t a = {{ la, ha }};
-         float128_t b = {{ la, ha }};
+         float128_t b = {{ lb, hb }};
          return f128_eq( a, b );
       }
       int __netf2( uint64_t la, uint64_t ha, uint64_t lb, uint64_t hb ) {
          float128_t a = {{ la, ha }};
-         float128_t b = {{ la, ha }};
+         float128_t b = {{ lb, hb }};
          return !f128_eq( a, b );
       }
       int __getf2( uint64_t la, uint64_t ha, uint64_t lb, uint64_t hb ) {
          float128_t a = {{ la, ha }};
-         float128_t b = {{ la, ha }};
+         float128_t b = {{ lb, hb }};
          return !f128_lt( a, b );
       }
       int __gttf2( uint64_t la, uint64_t ha, uint64_t lb, uint64_t hb ) {
          float128_t a = {{ la, ha }};
-         float128_t b = {{ la, ha }};
+         float128_t b = {{ lb, hb }};
          return !f128_lt( a, b ) && !f128_eq( a, b );
       }
       int __letf2( uint64_t la, uint64_t ha, uint64_t lb, uint64_t hb ) {
          float128_t a = {{ la, ha }};
-         float128_t b = {{ la, ha }};
+         float128_t b = {{ lb, hb }};
          return f128_le( a, b );
       }
       int __lttf2( uint64_t la, uint64_t ha, uint64_t lb, uint64_t hb ) {
          float128_t a = {{ la, ha }};
-         float128_t b = {{ la, ha }};
+         float128_t b = {{ lb, hb }};
          return f128_lt( a, b );
       }
       int __cmptf2( uint64_t la, uint64_t ha, uint64_t lb, uint64_t hb ) {
          float128_t a = {{ la, ha }};
-         float128_t b = {{ la, ha }};
+         float128_t b = {{ lb, hb }};
          if ( f128_lt( a, b ) )
             return -1;
          if ( f128_eq( a, b ) )
@@ -1338,7 +1326,7 @@
       }
       int __unordtf2( uint64_t la, uint64_t ha, uint64_t lb, uint64_t hb ) {
          float128_t a = {{ la, ha }};
-         float128_t b = {{ la, ha }};
+         float128_t b = {{ lb, hb }};
          if ( f128_isSignalingNaN( a ) || f128_isSignalingNaN( b ) )
             return 1;
          return 0;
