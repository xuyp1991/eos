--- conflicted
+++ resolved
@@ -1030,14 +1030,10 @@
          return (char *)::memset( dest, value, length );
       }
 
-<<<<<<< HEAD
       int sbrk(int num_bytes) {
-=======
-      uint32_t sbrk(int num_bytes) {
          // sbrk should only allow for memory to grow
          if (num_bytes < 0)
             throw eosio::chain::page_memory_error();
->>>>>>> d8f3fbfa
          // TODO: omitted checktime function from previous version of sbrk, may need to be put back in at some point
          constexpr uint32_t NBPPL2  = IR::numBytesPerPageLog2;
          constexpr uint32_t MAX_MEM = 1024 * 1024;
