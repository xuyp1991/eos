#include <boost/test/unit_test.hpp>
#include <eosio/testing/tester.hpp>
#include <eosio/chain/contracts/abi_serializer.hpp>
#include <eosio/chain/wasm_eosio_constraints.hpp>
#include <eosio/chain/exceptions.hpp>
#include <asserter/asserter.wast.hpp>
#include <asserter/asserter.abi.hpp>

#include <stltest/stltest.wast.hpp>
#include <stltest/stltest.abi.hpp>

#include <noop/noop.wast.hpp>
#include <noop/noop.abi.hpp>
#include <eosio.system/eosio.system.wast.hpp>
#include <eosio.system/eosio.system.abi.hpp>

#include <Runtime/Runtime.h>

#include <fc/variant_object.hpp>
#include <fc/io/json.hpp>

#include "test_wasts.hpp"

#include <array>
#include <utility>

using namespace eosio;
using namespace eosio::chain;
using namespace eosio::chain::contracts;
using namespace eosio::testing;
using namespace fc;


struct assertdef {
   int8_t      condition;
   string      message;

   static account_name get_account() {
      return N(asserter);
   }

   static action_name get_name() {
      return N(procassert);
   }
};

FC_REFLECT(assertdef, (condition)(message));

struct provereset {
   static account_name get_account() {
      return N(asserter);
   }

   static action_name get_name() {
      return N(provereset);
   }
};

FC_REFLECT_EMPTY(provereset);

<<<<<<< HEAD
constexpr uint32_t DJBH(const char* cp)
{
   uint32_t hash = 5381;
   while (*cp)
      hash = 33 * hash ^ (unsigned char) *cp++;
   return hash;
}

constexpr uint64_t TEST_METHOD(const char* CLASS, const char *METHOD) {
   return ( (uint64_t(DJBH(CLASS))<<32) | uint32_t(DJBH(METHOD)) );
}

template<size_t N, size_t... Is>
constexpr auto test_methods_to_actions(const char* class_name, const char* const (&method_names)[N], std::index_sequence<Is...>)
-> std::array<uint64_t, N>
{
    return {{ TEST_METHOD(class_name, method_names[Is])... }};
}

template<size_t N>
constexpr auto test_methods_to_actions(const char* class_name, const char* const (&method_names)[N])
-> decltype( test_methods_to_actions(class_name, method_names, std::make_index_sequence<N>{}) )
{
    return test_methods_to_actions(class_name, method_names, std::make_index_sequence<N>{});
}


template<uint64_t NAME>
struct test_api_action {
   static account_name get_account() {
      return N(tester);
   }

   static action_name get_name() {
      return action_name(NAME);
   }
};
FC_REFLECT_TEMPLATE((uint64_t T), test_api_action<T>, BOOST_PP_SEQ_NIL);


=======
>>>>>>> 77425cb1
BOOST_AUTO_TEST_SUITE(wasm_tests)

/**
 * Prove that action reading and assertions are working
 */
BOOST_FIXTURE_TEST_CASE( basic_test, tester ) try {
   produce_blocks(2);

   create_accounts( {N(asserter)} );
   produce_block();

   set_code(N(asserter), asserter_wast);
   produce_blocks(1);

   transaction_id_type no_assert_id;
   {
      signed_transaction trx;
      trx.actions.emplace_back( vector<permission_level>{{N(asserter),config::active_name}},
                                assertdef {1, "Should Not Assert!"} );

      set_tapos( trx );
      trx.sign( get_private_key( N(asserter), "active" ), chain_id_type() );
      auto result = push_transaction( trx );
      BOOST_CHECK_EQUAL(result.status, transaction_receipt::executed);
      BOOST_CHECK_EQUAL(result.action_traces.size(), 1);
      BOOST_CHECK_EQUAL(result.action_traces.at(0).receiver.to_string(),  name(N(asserter)).to_string() );
      BOOST_CHECK_EQUAL(result.action_traces.at(0).act.account.to_string(), name(N(asserter)).to_string() );
      BOOST_CHECK_EQUAL(result.action_traces.at(0).act.name.to_string(),  name(N(procassert)).to_string() );
      BOOST_CHECK_EQUAL(result.action_traces.at(0).act.authorization.size(),  1 );
      BOOST_CHECK_EQUAL(result.action_traces.at(0).act.authorization.at(0).actor.to_string(),  name(N(asserter)).to_string() );
      BOOST_CHECK_EQUAL(result.action_traces.at(0).act.authorization.at(0).permission.to_string(),  name(config::active_name).to_string() );
      no_assert_id = trx.id();
   }

   produce_blocks(1);

   BOOST_REQUIRE_EQUAL(true, chain_has_transaction(no_assert_id));
   const auto& receipt = get_transaction_receipt(no_assert_id);
   BOOST_CHECK_EQUAL(transaction_receipt::executed, receipt.status);

   transaction_id_type yes_assert_id;
   {
      signed_transaction trx;
      trx.actions.emplace_back( vector<permission_level>{{N(asserter),config::active_name}},
                                assertdef {0, "Should Assert!"} );

      set_tapos( trx );
      trx.sign( get_private_key( N(asserter), "active" ), chain_id_type() );
      yes_assert_id = trx.id();

      BOOST_CHECK_THROW(push_transaction( trx ), fc::assert_exception);
   }

   produce_blocks(1);

   auto has_tx = chain_has_transaction(yes_assert_id);
   BOOST_REQUIRE_EQUAL(false, has_tx);

} FC_LOG_AND_RETHROW() /// basic_test

/**
 * Prove the modifications to global variables are wiped between runs
 */
BOOST_FIXTURE_TEST_CASE( prove_mem_reset, tester ) try {
   produce_blocks(2);

   create_accounts( {N(asserter)} );
   produce_block();

   set_code(N(asserter), asserter_wast);
   produce_blocks(1);

   // repeat the action multiple times, each time the action handler checks for the expected
   // default value then modifies the value which should not survive until the next invoction
   for (int i = 0; i < 5; i++) {
      signed_transaction trx;
      trx.actions.emplace_back( vector<permission_level>{{N(asserter),config::active_name}},
                                provereset {} );

      set_tapos( trx );
      trx.sign( get_private_key( N(asserter), "active" ), chain_id_type() );
      push_transaction( trx );
      produce_blocks(1);
      BOOST_REQUIRE_EQUAL(true, chain_has_transaction(trx.id()));
      const auto& receipt = get_transaction_receipt(trx.id());
      BOOST_CHECK_EQUAL(transaction_receipt::executed, receipt.status);
   }

} FC_LOG_AND_RETHROW() /// prove_mem_reset

/**
 * Prove the modifications to global variables are wiped between runs
 */
BOOST_FIXTURE_TEST_CASE( abi_from_variant, tester ) try {
   produce_blocks(2);

   create_accounts( {N(asserter)} );
   produce_block();

   set_code(N(asserter), asserter_wast);
   set_abi(N(asserter), asserter_abi);
   produce_blocks(1);

   auto resolver = [&,this]( const account_name& name ) -> optional<abi_serializer> {
      try {
         const auto& accnt  = this->control->get_database().get<account_object,by_name>( name );
         abi_def abi;
         if (abi_serializer::to_abi(accnt.abi, abi)) {
            return abi_serializer(abi);
         }
         return optional<abi_serializer>();
      } FC_RETHROW_EXCEPTIONS(error, "Failed to find or parse ABI for ${name}", ("name", name))
   };

   variant pretty_trx = mutable_variant_object()
      ("actions", variants({
         mutable_variant_object()
            ("account", "asserter")
            ("name", "procassert")
            ("authorization", variants({
               mutable_variant_object()
                  ("actor", "asserter")
                  ("permission", name(config::active_name).to_string())
            }))
            ("data", mutable_variant_object()
               ("condition", 1)
               ("message", "Should Not Assert!")
            )
         })
      );

   signed_transaction trx;
   abi_serializer::from_variant(pretty_trx, trx, resolver);
   set_tapos( trx );
   trx.sign( get_private_key( N(asserter), "active" ), chain_id_type() );
   push_transaction( trx );
   produce_blocks(1);
   BOOST_REQUIRE_EQUAL(true, chain_has_transaction(trx.id()));
   const auto& receipt = get_transaction_receipt(trx.id());
   BOOST_CHECK_EQUAL(transaction_receipt::executed, receipt.status);

} FC_LOG_AND_RETHROW() /// prove_mem_reset

/**
 * Make sure WASM "start" method is used correctly
 */
BOOST_FIXTURE_TEST_CASE( check_entry_behavior, tester ) try {
   produce_blocks(2);

   create_accounts( {N(entrycheck)} );
   produce_block();

   set_code(N(entrycheck), entry_wast);
   produce_blocks(10);

   signed_transaction trx;
   action act;
   act.account = N(entrycheck);
   act.name = N();
   act.authorization = vector<permission_level>{{N(entrycheck),config::active_name}};
   trx.actions.push_back(act);

   set_tapos(trx);
   trx.sign(get_private_key( N(entrycheck), "active" ), chain_id_type());
   push_transaction(trx);
   produce_blocks(1);
   BOOST_REQUIRE_EQUAL(true, chain_has_transaction(trx.id()));
   const auto& receipt = get_transaction_receipt(trx.id());
   BOOST_CHECK_EQUAL(transaction_receipt::executed, receipt.status);
} FC_LOG_AND_RETHROW()

/**
 * Ensure we can load a wasm w/o memory
 */
BOOST_FIXTURE_TEST_CASE( simple_no_memory_check, tester ) try {
   produce_blocks(2);

   create_accounts( {N(nomem)} );
   produce_block();

   set_code(N(nomem), simple_no_memory_wast);
   produce_blocks(1);

   //the apply func of simple_no_memory_wast tries to call a native func with linear memory pointer
   signed_transaction trx;
   action act;
   act.account = N(nomem);
   act.name = N();
   act.authorization = vector<permission_level>{{N(nomem),config::active_name}};
   trx.actions.push_back(act);

   trx.sign(get_private_key( N(nomem), "active" ), chain_id_type());
   BOOST_CHECK_THROW(push_transaction( trx ), wasm_execution_error);
} FC_LOG_AND_RETHROW()

//Make sure globals are all reset to their inital values
BOOST_FIXTURE_TEST_CASE( check_global_reset, tester ) try {
   produce_blocks(2);

   create_accounts( {N(globalreset)} );
   produce_block();

   set_code(N(globalreset), mutable_global_wast);
   produce_blocks(1);

   signed_transaction trx;
   {
   action act;
   act.account = N(globalreset);
   act.name = name(0ULL);
   act.authorization = vector<permission_level>{{N(globalreset),config::active_name}};
   trx.actions.push_back(act);
   }
   {
   action act;
   act.account = N(globalreset);
   act.name = 1ULL;
   act.authorization = vector<permission_level>{{N(globalreset),config::active_name}};
   trx.actions.push_back(act);
   }

   set_tapos(trx);
   trx.sign(get_private_key( N(globalreset), "active" ), chain_id_type());
   push_transaction(trx);
   produce_blocks(1);
   BOOST_REQUIRE_EQUAL(true, chain_has_transaction(trx.id()));
   const auto& receipt = get_transaction_receipt(trx.id());
   BOOST_CHECK_EQUAL(transaction_receipt::executed, receipt.status);
} FC_LOG_AND_RETHROW()

BOOST_FIXTURE_TEST_CASE( stl_test, tester ) try {
    produce_blocks(2);

    create_accounts( {N(stltest), N(alice), N(bob)} );
    produce_block();

    set_code(N(stltest), stltest_wast);
    set_abi(N(stltest), stltest_abi);
    produce_blocks(1);

    const auto& accnt  = control->get_database().get<account_object,by_name>( N(stltest) );
    abi_def abi;
    BOOST_REQUIRE_EQUAL(abi_serializer::to_abi(accnt.abi, abi), true);
    abi_serializer abi_ser(abi);

    //send message
    {
        signed_transaction trx;
        action msg_act;
        msg_act.account = N(stltest);
        msg_act.name = N(message);
        msg_act.authorization = vector<permission_level>{{N(bob), config::active_name}};
        msg_act.data = abi_ser.variant_to_binary("message", mutable_variant_object()
                                             ("from", "bob")
                                             ("to", "alice")
                                             ("message","Hi Alice!")
                                             );
        trx.actions.push_back(std::move(msg_act));

        set_tapos(trx);
        trx.sign(get_private_key(N(bob), "active"), chain_id_type());
        push_transaction(trx);
        produce_block();

        BOOST_REQUIRE_EQUAL(true, chain_has_transaction(trx.id()));
    }
} FC_LOG_AND_RETHROW() /// stltest

//Make sure current_memory/grow_memory is not allowed
BOOST_FIXTURE_TEST_CASE( memory_operators, tester ) try {
   produce_blocks(2);

   create_accounts( {N(current_memory)} );
   produce_block();

   BOOST_CHECK_THROW(set_code(N(current_memory), current_memory_wast), eosio::chain::wasm_execution_error);
   produce_blocks(1);

   BOOST_CHECK_THROW(set_code(N(current_memory), grow_memory_wast), eosio::chain::wasm_execution_error);
   produce_blocks(1);

} FC_LOG_AND_RETHROW()

//Make sure we can create a wasm with 16 pages, but not grow it any
BOOST_FIXTURE_TEST_CASE( big_memory, tester ) try {
   produce_blocks(2);

   create_accounts( {N(bigmem)} );
   produce_block();

   set_code(N(bigmem), biggest_memory_wast);  //should pass, 16 pages is fine
   produce_blocks(1);

   signed_transaction trx;
   action act;
   act.account = N(bigmem);
   act.name = N();
   act.authorization = vector<permission_level>{{N(bigmem),config::active_name}};
   trx.actions.push_back(act);

   set_tapos(trx);
   trx.sign(get_private_key( N(bigmem), "active" ), chain_id_type());
   //but should not be able to grow beyond 16th page
   BOOST_CHECK_THROW(push_transaction(trx), fc::exception);

   produce_blocks(1);

   //should fail, 17 blocks is no no
   BOOST_CHECK_THROW(set_code(N(bigmem), too_big_memory_wast), eosio::chain::wasm_execution_error);

} FC_LOG_AND_RETHROW()

BOOST_FIXTURE_TEST_CASE( table_init_tests, tester ) try {
   produce_blocks(2);

   create_accounts( {N(tableinit)} );
   produce_block();

   set_code(N(tableinit), valid_sparse_table);
   produce_blocks(1);

   BOOST_CHECK_THROW(set_code(N(tableinit), too_big_table), eosio::chain::wasm_execution_error);

} FC_LOG_AND_RETHROW()

BOOST_FIXTURE_TEST_CASE( memory_init_border, tester ) try {
   produce_blocks(2);

   create_accounts( {N(memoryborder)} );
   produce_block();

   set_code(N(memoryborder), memory_init_borderline);
   produce_blocks(1);

   BOOST_CHECK_THROW(set_code(N(memoryborder), memory_init_toolong), eosio::chain::wasm_execution_error);
   BOOST_CHECK_THROW(set_code(N(memoryborder), memory_init_negative), eosio::chain::wasm_execution_error);

} FC_LOG_AND_RETHROW()

BOOST_FIXTURE_TEST_CASE( imports, tester ) try {
   try {
      produce_blocks(2);

      create_accounts( {N(imports)} );
      produce_block();

      //this will fail to link but that's okay; mainly looking to make sure that the constraint
      // system doesn't choke when memories and tables exist only as imports
      BOOST_CHECK_THROW(set_code(N(imports), memory_table_import), fc::exception);
   } catch ( const fc::exception& e ) {

        edump((e.to_detail_string()));
        throw;
   }

} FC_LOG_AND_RETHROW()

BOOST_FIXTURE_TEST_CASE( lotso_globals, tester ) try {
   produce_blocks(2);

   create_accounts( {N(globals)} );
   produce_block();

   std::stringstream ss;
   ss << "(module ";
   for(unsigned int i = 0; i < 85; ++i)
      ss << "(global $g" << i << " (mut i32) (i32.const 0))" << "(global $g" << i+100 << " (mut i64) (i64.const 0))";
   //that gives us 1020 bytes of mutable globals
   //add a few immutable ones for good measure
   for(unsigned int i = 0; i < 10; ++i)
      ss << "(global $g" << i+200 << " i32 (i32.const 0))";

   set_code(N(globals),
      string(ss.str() + ")")
   .c_str());
   //1024 should pass
   set_code(N(globals),
      string(ss.str() + "(global $z (mut i32) (i32.const -12)))")
   .c_str());
   //1028 should fail
   BOOST_CHECK_THROW(set_code(N(globals),
      string(ss.str() + "(global $z (mut i64) (i64.const -12)))")
   .c_str()), eosio::chain::wasm_execution_error);;

} FC_LOG_AND_RETHROW()

BOOST_FIXTURE_TEST_CASE( offset_check, tester ) try {
   produce_blocks(2);

   create_accounts( {N(offsets)} );
   produce_block();

   //floats not tested since they are blocked in the serializer before eosio_constraints
   vector<string> loadops = {
      "i32.load", "i64.load", /* "f32.load", "f64.load",*/ "i32.load8_s", "i32.load8_u",
      "i32.load16_s", "i32.load16_u", "i64.load8_s", "i64.load8_u", "i64.load16_s",
      "i64.load16_u", "i64.load32_s", "i64.load32_u"
   };
   vector<vector<string>> storeops = {
      {"i32.store",   "i32"},
      {"i64.store",   "i64"},
    /*{"f32.store",   "f32"},
      {"f64.store",   "f64"},*/
      {"i32.store8",  "i32"},
      {"i32.store16", "i32"},
      {"i64.store8",  "i64"},
      {"i64.store16", "i64"},
      {"i64.store32", "i64"},
   };

   for(const string& s : loadops) {
      std::stringstream ss;
      ss << "(module (memory $0 16) (func $apply (param $0 i64) (param $1 i64) ";
      ss << "(drop (" << s << " offset=1048574 (i32.const 0)))";
      ss << "))";

      set_code(N(offsets), ss.str().c_str());
      produce_block();
   }
   for(const vector<string>& o : storeops) {
      std::stringstream ss;
      ss << "(module (memory $0 16) (func $apply (param $0 i64) (param $1 i64) ";
      ss << "(" << o[0] << " offset=1048574 (i32.const 0) (" << o[1] << ".const 0))";
      ss << "))";

      set_code(N(offsets), ss.str().c_str());
      produce_block();
   }

   for(const string& s : loadops) {
      std::stringstream ss;
      ss << "(module (memory $0 16) (func $apply (param $0 i64) (param $1 i64) ";
      ss << "(drop (" << s << " offset=1048580 (i32.const 0)))";
      ss << "))";

      BOOST_CHECK_THROW(set_code(N(offsets), ss.str().c_str()), eosio::chain::wasm_execution_error);
      produce_block();
   }
   for(const vector<string>& o : storeops) {
      std::stringstream ss;
      ss << "(module (memory $0 16) (func $apply (param $0 i64) (param $1 i64) ";
      ss << "(" << o[0] << " offset=1048580 (i32.const 0) (" << o[1] << ".const 0))";
      ss << "))";

      BOOST_CHECK_THROW(set_code(N(offsets), ss.str().c_str()), eosio::chain::wasm_execution_error);
      produce_block();
   }

} FC_LOG_AND_RETHROW()

BOOST_FIXTURE_TEST_CASE(noop, tester) try {
   produce_blocks(2);
   create_accounts( {N(noop), N(alice)} );
   produce_block();

   set_code(N(noop), noop_wast);

   set_abi(N(noop), noop_abi);
   const auto& accnt  = control->get_database().get<account_object,by_name>(N(noop));
   abi_def abi;
   BOOST_REQUIRE_EQUAL(abi_serializer::to_abi(accnt.abi, abi), true);
   abi_serializer abi_ser(abi);

   {
      produce_blocks(5);
      signed_transaction trx;
      action act;
      act.account = N(noop);
      act.name = N(anyaction);
      act.authorization = vector<permission_level>{{N(noop), config::active_name}};

      act.data = abi_ser.variant_to_binary("anyaction", mutable_variant_object()
                                           ("from", "noop")
                                           ("type", "some type")
                                           ("data", "some data goes here")
                                           );

      trx.actions.emplace_back(std::move(act));

      set_tapos(trx);
      trx.sign(get_private_key(N(noop), "active"), chain_id_type());
      push_transaction(trx);
      produce_block();

      BOOST_REQUIRE_EQUAL(true, chain_has_transaction(trx.id()));
   }

   {
      produce_blocks(5);
      signed_transaction trx;
      action act;
      act.account = N(noop);
      act.name = N(anyaction);
      act.authorization = vector<permission_level>{{N(alice), config::active_name}};

      act.data = abi_ser.variant_to_binary("anyaction", mutable_variant_object()
                                           ("from", "alice")
                                           ("type", "some type")
                                           ("data", "some data goes here")
                                           );

      trx.actions.emplace_back(std::move(act));

      set_tapos(trx);
      trx.sign(get_private_key(N(alice), "active"), chain_id_type());
      push_transaction(trx);
      produce_block();

      BOOST_REQUIRE_EQUAL(true, chain_has_transaction(trx.id()));
   }

 } FC_LOG_AND_RETHROW()

// abi_serializer::to_variant failed because eosio_system_abi modified via set_abi.
// This test also verifies that chain_initializer::eos_contract_abi() does not conflict
// with eosio_system_abi as they are not allowed to contain duplicates.
BOOST_FIXTURE_TEST_CASE(eosio_abi, tester) try {
   produce_blocks(2);

   set_code(config::system_account_name, eosio_system_wast);
   set_abi(config::system_account_name, eosio_system_abi);
   produce_block();

   const auto& accnt  = control->get_database().get<account_object,by_name>(config::system_account_name);
   abi_def abi;
   BOOST_REQUIRE_EQUAL(abi_serializer::to_abi(accnt.abi, abi), true);
   abi_serializer abi_ser(abi);
   abi_ser.validate();

   signed_transaction trx;
   name a = N(alice);
   authority owner_auth =  authority( get_public_key( a, "owner" ) );
   trx.actions.emplace_back( vector<permission_level>{{config::system_account_name,config::active_name}},
                             contracts::newaccount{
                                   .creator  = config::system_account_name,
                                   .name     = a,
                                   .owner    = owner_auth,
                                   .active   = authority( get_public_key( a, "active" ) ),
                                   .recovery = authority( get_public_key( a, "recovery" ) ),
                             });
   set_tapos(trx);
   trx.sign( get_private_key( config::system_account_name, "active" ), chain_id_type()  );
   auto result = push_transaction( trx );

   fc::variant pretty_output;
   // verify to_variant works on eos native contract type: newaccount
   // see abi_serializer::to_abi()
   abi_serializer::to_variant(result, pretty_output, get_resolver());

   BOOST_TEST(fc::json::to_string(pretty_output).find("newaccount") != std::string::npos);

   produce_block();
} FC_LOG_AND_RETHROW()

BOOST_FIXTURE_TEST_CASE( test_table_key_validation, tester ) try {
} FC_LOG_AND_RETHROW()

//busted because of checktime, disable for now
#if 0
BOOST_FIXTURE_TEST_CASE( check_table_maximum, tester ) try {
   produce_blocks(2);

   create_accounts( {N(tbl)} );
   produce_block();

   set_code(N(tbl), table_checker_wast);
   produce_blocks(1);

   {
   signed_transaction trx;
   action act;
   act.name = 555ULL<<32 | 0ULL;       //top 32 is what we assert against, bottom 32 is indirect call index
   act.account = N(tbl);
   act.authorization = vector<permission_level>{{N(tbl),config::active_name}};
   trx.actions.push_back(act);
   set_tapos(trx);
   trx.sign(get_private_key( N(tbl), "active" ), chain_id_type());
   push_transaction(trx);
   }

   produce_blocks(1);

   {
   signed_transaction trx;
   action act;
   act.name = 555ULL<<32 | 1022ULL;       //top 32 is what we assert against, bottom 32 is indirect call index
   act.account = N(tbl);
   act.authorization = vector<permission_level>{{N(tbl),config::active_name}};
   trx.actions.push_back(act);
   set_tapos(trx);
   trx.sign(get_private_key( N(tbl), "active" ), chain_id_type());
   push_transaction(trx);
   }

   produce_blocks(1);

   {
   signed_transaction trx;
   action act;
   act.name = 7777ULL<<32 | 1023ULL;       //top 32 is what we assert against, bottom 32 is indirect call index
   act.account = N(tbl);
   act.authorization = vector<permission_level>{{N(tbl),config::active_name}};
   trx.actions.push_back(act);
   set_tapos(trx);
   trx.sign(get_private_key( N(tbl), "active" ), chain_id_type());
   push_transaction(trx);
   }

   produce_blocks(1);

   {
   signed_transaction trx;
   action act;
   act.name = 7778ULL<<32 | 1023ULL;       //top 32 is what we assert against, bottom 32 is indirect call index
   act.account = N(tbl);
   act.authorization = vector<permission_level>{{N(tbl),config::active_name}};
   trx.actions.push_back(act);
   set_tapos(trx);
   trx.sign(get_private_key( N(tbl), "active" ), chain_id_type());

   //should fail, a check to make sure assert() in wasm is being evaluated correctly
   BOOST_CHECK_THROW(push_transaction(trx), fc::assert_exception);
   }

   produce_blocks(1);

   {
   signed_transaction trx;
   action act;
   act.name = 133ULL<<32 | 5ULL;       //top 32 is what we assert against, bottom 32 is indirect call index
   act.account = N(tbl);
   act.authorization = vector<permission_level>{{N(tbl),config::active_name}};
   trx.actions.push_back(act);
   set_tapos(trx);
   trx.sign(get_private_key( N(tbl), "active" ), chain_id_type());

   //should fail, this element index (5) does not exist
   BOOST_CHECK_THROW(push_transaction(trx), eosio::chain::wasm_execution_error);
   }

   produce_blocks(1);

   {
   signed_transaction trx;
   action act;
   act.name = eosio::chain::wasm_constraints::maximum_table_elements+54334;
   act.account = N(tbl);
   act.authorization = vector<permission_level>{{N(tbl),config::active_name}};
   trx.actions.push_back(act);
   set_tapos(trx);
   trx.sign(get_private_key( N(tbl), "active" ), chain_id_type());

   //should fail, this element index is out of range
   BOOST_CHECK_THROW(push_transaction(trx), eosio::chain::wasm_execution_error);
   }

   produce_blocks(1);

   //run a few tests with new, proper syntax, call_indirect
   set_code(N(tbl), table_checker_proper_syntax_wast);
   produce_blocks(1);

   {
   signed_transaction trx;
   action act;
   act.name = 555ULL<<32 | 1022ULL;       //top 32 is what we assert against, bottom 32 is indirect call index
   act.account = N(tbl);
   act.authorization = vector<permission_level>{{N(tbl),config::active_name}};
   trx.actions.push_back(act);
   set_tapos(trx);
   trx.sign(get_private_key( N(tbl), "active" ), chain_id_type());
   push_transaction(trx);
   }

   produce_blocks(1);

   {
   signed_transaction trx;
   action act;
   act.name = 7777ULL<<32 | 1023ULL;       //top 32 is what we assert against, bottom 32 is indirect call index
   act.account = N(tbl);
   act.authorization = vector<permission_level>{{N(tbl),config::active_name}};
   trx.actions.push_back(act);
   set_tapos(trx);
   trx.sign(get_private_key( N(tbl), "active" ), chain_id_type());
   push_transaction(trx);
   }

   set_code(N(tbl), table_checker_small_wast);
   produce_blocks(1);

   {
   signed_transaction trx;
   action act;
   act.name = 888ULL;
   act.account = N(tbl);
   act.authorization = vector<permission_level>{{N(tbl),config::active_name}};
   trx.actions.push_back(act);
   set_tapos(trx);
   trx.sign(get_private_key( N(tbl), "active" ), chain_id_type());

   //an element that is out of range and has no mmap access permission either (should be a trapped segv)
   BOOST_CHECK_THROW(push_transaction(trx), eosio::chain::wasm_execution_error);
   }

} FC_LOG_AND_RETHROW()
#endif


BOOST_FIXTURE_TEST_CASE( test_db, tester ) try {
   produce_blocks(2);

   create_accounts( {N(tester)} );
   produce_block();

   set_code(N(tester), test_api_wast);
   //   set_code(N(tester), test_api_abi);

   produce_blocks(1);

   const char* const method_names[] = {
      "primary_i64_general",
      "primary_i64_lowerbound",
      "primary_i64_upperbound",
      "idx64_general",
      "idx64_lowerbound",
      "idx64_upperbound"
   };

   bytes empty;

   for( const auto& an : test_methods_to_actions("test_db", method_names) )
   {
      signed_transaction trx;
      trx.actions.emplace_back(vector<permission_level>{{N(tester), config::active_name}}, N(tester), an, empty);

      set_tapos(trx);
      trx.sign(get_private_key(N(tester), "active"), chain_id_type());
      push_transaction(trx);
      produce_block();

      BOOST_REQUIRE_EQUAL(true, chain_has_transaction(trx.id()));
   }

} FC_LOG_AND_RETHROW() /// test_db


BOOST_FIXTURE_TEST_CASE( test_multi_index, tester ) try {
   produce_blocks(2);

   create_accounts( {N(tester)} );
   produce_block();

   set_code(N(tester), test_api_wast);
   //   set_code(N(tester), test_api_abi);

   produce_blocks(1);

   const char* const method_names[] = {
      "idx64_store_only",
      "idx64_check_without_storing", // "idx64_store_only" action must be called before this action
      "idx64_general",
      "idx128_autoincrement_test",
      "idx128_autoincrement_test_part1",
      "idx128_autoincrement_test_part2" // "idx128_autoincrement_test_part1" action must be called before this action
   };

   bytes empty;

   for( const auto& an : test_methods_to_actions("test_multi_index", method_names) )
   {
      signed_transaction trx;
      trx.actions.emplace_back(vector<permission_level>{{N(tester), config::active_name}}, N(tester), an, empty);

      set_tapos(trx);
      trx.sign(get_private_key(N(tester), "active"), chain_id_type());
      push_transaction(trx);
      produce_block();

      BOOST_REQUIRE_EQUAL(true, chain_has_transaction(trx.id()));
   }

} FC_LOG_AND_RETHROW() /// test_multi_index


BOOST_AUTO_TEST_SUITE_END()<|MERGE_RESOLUTION|>--- conflicted
+++ resolved
@@ -58,49 +58,6 @@
 
 FC_REFLECT_EMPTY(provereset);
 
-<<<<<<< HEAD
-constexpr uint32_t DJBH(const char* cp)
-{
-   uint32_t hash = 5381;
-   while (*cp)
-      hash = 33 * hash ^ (unsigned char) *cp++;
-   return hash;
-}
-
-constexpr uint64_t TEST_METHOD(const char* CLASS, const char *METHOD) {
-   return ( (uint64_t(DJBH(CLASS))<<32) | uint32_t(DJBH(METHOD)) );
-}
-
-template<size_t N, size_t... Is>
-constexpr auto test_methods_to_actions(const char* class_name, const char* const (&method_names)[N], std::index_sequence<Is...>)
--> std::array<uint64_t, N>
-{
-    return {{ TEST_METHOD(class_name, method_names[Is])... }};
-}
-
-template<size_t N>
-constexpr auto test_methods_to_actions(const char* class_name, const char* const (&method_names)[N])
--> decltype( test_methods_to_actions(class_name, method_names, std::make_index_sequence<N>{}) )
-{
-    return test_methods_to_actions(class_name, method_names, std::make_index_sequence<N>{});
-}
-
-
-template<uint64_t NAME>
-struct test_api_action {
-   static account_name get_account() {
-      return N(tester);
-   }
-
-   static action_name get_name() {
-      return action_name(NAME);
-   }
-};
-FC_REFLECT_TEMPLATE((uint64_t T), test_api_action<T>, BOOST_PP_SEQ_NIL);
-
-
-=======
->>>>>>> 77425cb1
 BOOST_AUTO_TEST_SUITE(wasm_tests)
 
 /**
@@ -809,6 +766,32 @@
 } FC_LOG_AND_RETHROW()
 #endif
 
+#if 0
+constexpr uint32_t DJBH(const char* cp)
+{
+   uint32_t hash = 5381;
+   while (*cp)
+      hash = 33 * hash ^ (unsigned char) *cp++;
+   return hash;
+}
+
+constexpr uint64_t TEST_METHOD(const char* CLASS, const char *METHOD) {
+   return ( (uint64_t(DJBH(CLASS))<<32) | uint32_t(DJBH(METHOD)) );
+}
+
+template<size_t N, size_t... Is>
+constexpr auto test_methods_to_actions(const char* class_name, const char* const (&method_names)[N], std::index_sequence<Is...>)
+-> std::array<uint64_t, N>
+{
+    return {{ TEST_METHOD(class_name, method_names[Is])... }};
+}
+
+template<size_t N>
+constexpr auto test_methods_to_actions(const char* class_name, const char* const (&method_names)[N])
+-> decltype( test_methods_to_actions(class_name, method_names, std::make_index_sequence<N>{}) )
+{
+    return test_methods_to_actions(class_name, method_names, std::make_index_sequence<N>{});
+}
 
 BOOST_FIXTURE_TEST_CASE( test_db, tester ) try {
    produce_blocks(2);
@@ -884,6 +867,6 @@
    }
 
 } FC_LOG_AND_RETHROW() /// test_multi_index
-
+#endif
 
 BOOST_AUTO_TEST_SUITE_END()