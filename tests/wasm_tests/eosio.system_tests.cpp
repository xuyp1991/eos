#include <boost/test/unit_test.hpp>
#include <eosio/testing/tester.hpp>
#include <eosio/chain/contracts/abi_serializer.hpp>
#include <eosio/chain_plugin/chain_plugin.hpp>

#include <eosio.system/eosio.system.wast.hpp>
#include <eosio.system/eosio.system.abi.hpp>

#include <Runtime/Runtime.h>

#include <fc/variant_object.hpp>

using namespace eosio::testing;
using namespace eosio;
using namespace eosio::chain;
using namespace eosio::chain::contracts;
using namespace eosio::chain_apis;
using namespace eosio::testing;
using namespace fc;

using mvo = fc::mutable_variant_object;

class eosio_system_tester : public tester {
public:

   eosio_system_tester() {
      produce_blocks( 2 );

      create_accounts( { N(alice), N(bob), N(carol) } );
      produce_blocks( 1000 );

      set_code( config::system_account_name, eosio_system_wast );
      set_abi( config::system_account_name, eosio_system_abi );

      produce_blocks();

      const auto& accnt = control->get_database().get<account_object,by_name>( config::system_account_name );
      abi_def abi;
      BOOST_REQUIRE_EQUAL(abi_serializer::to_abi(accnt.abi, abi), true);
      abi_ser.set_abi(abi);
      /*
      const global_property_object &gpo = control->get_global_properties();
      FC_ASSERT(0 < gpo.active_producers.producers.size(), "No producers");
      producer_name = (string)gpo.active_producers.producers.front().producer_name;
      */
   }

   action_result push_action( const account_name& signer, const action_name &name, const variant_object &data, bool auth = true ) {
         string action_type_name = abi_ser.get_action_type(name);

         action act;
         act.account = config::system_account_name;
         act.name = name;
         act.data = abi_ser.variant_to_binary( action_type_name, data );

         return base_tester::push_action( std::move(act), auth ? uint64_t(signer) : 0 );
   }

   action_result stake( const account_name& from, const account_name& to, const string& net, const string& cpu, const string& storage ) {
      return push_action( name(from), N(delegatebw), mvo()
                          ("from",     from)
                          ("receiver", to)
                          ("stake_net", net)
                          ("stake_cpu", cpu)
                          ("stake_storage", storage)
      );
   }

   action_result stake( const account_name& acnt, const string& net, const string& cpu, const string& storage ) {
      return stake( acnt, acnt, net, cpu, storage );
   }

   action_result unstake( const account_name& from, const account_name& to, const string& net, const string& cpu, uint64_t bytes ) {
      return push_action( name(from), N(undelegatebw), mvo()
                          ("from",     from)
                          ("receiver", to)
                          ("unstake_net", net)
                          ("unstake_cpu", cpu)
                          ("unstake_bytes", bytes)
      );
   }

   action_result unstake( const account_name& acnt, const string& net, const string& cpu, uint64_t bytes ) {
      return unstake( acnt, acnt, net, cpu, bytes );
   }

   static fc::variant producer_parameters_example( int n ) {
      return mutable_variant_object()
         ("target_block_size", 1024 * 1024 + n)
         ("max_block_size", 10 * 1024 + n)
         ("target_block_acts_per_scope", 1000 + n)
         ("max_block_acts_per_scope", 10000 + n)
         ("target_block_acts", 1100 + n)
         ("max_block_acts", 11000 + n)
         ("max_storage_size", 2000 + n)
         ("max_transaction_lifetime", 3600 + n)
         ("max_transaction_exec_time", 9900 + n)
         ("max_authority_depth", 6 + n)
         ("max_inline_depth", 4 + n)
         ("max_inline_action_size", 4096 + n)
         ("max_generated_transaction_size", 64*1024 + n)
         ("inflation_rate", 1050 + n)
         ("storage_reserve_ratio", 100 + n);
   }

   action_result regproducer( const account_name& acnt, int params_fixture = 1 ) {
      return push_action( acnt, N(regproducer), mvo()
                          ("producer",  name(acnt).to_string() )
                          ("producer_key", fc::raw::pack( get_public_key( acnt, "active" ) ) )
                          ("prefs", producer_parameters_example( params_fixture ) )
      );
   }

   uint32_t last_block_time() const {
      return time_point_sec( control->head_block_time() ).sec_since_epoch();
   }

   asset get_balance( const account_name& act ) {
      return get_currency_balance( config::system_account_name, symbol(SY(4,EOS)), act );
   }

   fc::variant get_total_stake( const account_name& act ) {
      vector<char> data = get_row_by_account( config::system_account_name, act, N(totalband), act );
      return data.empty() ? fc::variant() : abi_ser.binary_to_variant( "total_resources", data );
   }

   fc::variant get_voter_info( const account_name& act ) {
      vector<char> data = get_row_by_account( config::system_account_name, config::system_account_name, N(voters), act );
      return data.empty() ? fc::variant() : abi_ser.binary_to_variant( "voter_info", data );
   }

   fc::variant get_producer_info( const account_name& act ) {
      vector<char> data = get_row_by_account( config::system_account_name, config::system_account_name, N(producerinfo), act );
      return abi_ser.binary_to_variant( "producer_info", data );
   }

   abi_serializer abi_ser;
};

fc::mutable_variant_object voter( account_name acct ) {
   return mutable_variant_object()
      ("owner", acct)
      ("proxy", name(0).to_string())
      ("is_proxy", 0)
      ("staked", 0)
      ("unstaking", 0)
      ("unstake_per_week", 0)
      ("proxied_votes", 0)
      ("producers", variants() )
      ("deferred_trx_id", 0)
      ("last_unstake", 0);
}

fc::mutable_variant_object voter( account_name acct, const string& vote_stake ) {
   return voter( acct )( "staked", asset::from_string( vote_stake ).amount );
}

fc::mutable_variant_object proxy( account_name acct ) {
   return voter( acct )( "is_proxy", 1 );
}

inline uint64_t M( const string& eos_str ) {
   return asset::from_string( eos_str ).amount;
}

BOOST_AUTO_TEST_SUITE(eosio_system_tests)

BOOST_FIXTURE_TEST_CASE( stake_unstake, eosio_system_tester ) try {
   issue( "alice", "1000.0000 EOS",  config::system_account_name );
   BOOST_REQUIRE_EQUAL( asset::from_string("1000.0000 EOS"), get_balance( "alice" ) );

   BOOST_REQUIRE_EQUAL( success(), stake( "alice", "200.0000 EOS", "100.0000 EOS", "500.0000 EOS" ) );

   auto total = get_total_stake( "alice" );
   BOOST_REQUIRE_EQUAL( asset::from_string("200.0000 EOS").amount, total["net_weight"].as_uint64());
   BOOST_REQUIRE_EQUAL( asset::from_string("100.0000 EOS").amount, total["cpu_weight"].as_uint64());
   BOOST_REQUIRE_EQUAL( asset::from_string("500.0000 EOS").amount, total["storage_stake"].as_uint64());
   REQUIRE_MATCHING_OBJECT( voter( "alice", "300.0000 EOS"), get_voter_info( "alice" ) );

   auto bytes = total["storage_bytes"].as_uint64();
   BOOST_REQUIRE_EQUAL( true, 0 < bytes );

   BOOST_REQUIRE_EQUAL( asset::from_string("200.0000 EOS"), get_balance( "alice" ) );

   //unstake
   BOOST_REQUIRE_EQUAL( success(), unstake( "alice", "200.0000 EOS", "100.0000 EOS", bytes ) );
   total = get_total_stake( "alice" );
   BOOST_REQUIRE_EQUAL( asset::from_string("0.0000 EOS").amount, total["net_weight"].as_uint64());
   BOOST_REQUIRE_EQUAL( asset::from_string("0.0000 EOS").amount, total["cpu_weight"].as_uint64());
   BOOST_REQUIRE_EQUAL( asset::from_string("0.0000 EOS").amount, total["storage_stake"].as_uint64());
   BOOST_REQUIRE_EQUAL( 0, total["storage_bytes"].as_uint64());
   BOOST_REQUIRE_EQUAL( asset::from_string("1000.0000 EOS"), get_balance( "alice" ) );
   REQUIRE_MATCHING_OBJECT( voter( "alice", "0.00 EOS" ), get_voter_info( "alice" ) );

} FC_LOG_AND_RETHROW()


BOOST_FIXTURE_TEST_CASE( fail_without_auth, eosio_system_tester ) try {
   issue( "alice", "1000.0000 EOS",  config::system_account_name );

   BOOST_REQUIRE_EQUAL( error("missing authority of alice"),
                        push_action( N(alice), N(delegatebw), mvo()
                                    ("from",     "alice")
                                    ("receiver", "bob")
                                    ("stake_net", "10.0000 EOS")
                                    ("stake_cpu", "10.0000 EOS")
                                    ("stake_storage", "10.0000 EOS"),
                                    false
                        )
   );

   BOOST_REQUIRE_EQUAL( error("missing authority of alice"),
                        push_action(N(alice), N(undelegatebw), mvo()
                                    ("from",     "alice")
                                    ("receiver", "bob")
                                    ("unstake_net", "200.0000 EOS")
                                    ("unstake_cpu", "100.0000 EOS")
                                    ("unstake_bytes", 0)
                                    ,false
                        )
   );
   //REQUIRE_MATCHING_OBJECT( , get_voter_info( "alice" ) );
} FC_LOG_AND_RETHROW()


BOOST_FIXTURE_TEST_CASE( stake_negative, eosio_system_tester ) try {
   issue( "alice", "1000.0000 EOS",  config::system_account_name );

   BOOST_REQUIRE_EQUAL( error("condition: assertion failed: must stake a positive amount"),
                        stake( "alice", "-0.0001 EOS", "0.0000 EOS", "0.0000 EOS" )
   );

   BOOST_REQUIRE_EQUAL( error("condition: assertion failed: must stake a positive amount"),
                        stake( "alice", "0.0000 EOS", "-0.0001 EOS", "0.0000 EOS" )
   );

   BOOST_REQUIRE_EQUAL( error("condition: assertion failed: must stake a positive amount"),
                        stake( "alice", "00.0000 EOS", "00.0000 EOS", "0.0000 EOS" )
   );

   BOOST_REQUIRE_EQUAL( error("condition: assertion failed: must stake a positive amount"),
                        stake( "alice", "0.0000 EOS", "00.0000 EOS", "0.0000 EOS" )
   );

   BOOST_REQUIRE_EQUAL( true, get_voter_info( "alice" ).is_null() );
} FC_LOG_AND_RETHROW()


BOOST_FIXTURE_TEST_CASE( unstake_negative, eosio_system_tester ) try {
   issue( "alice", "1000.0000 EOS",  config::system_account_name );

   BOOST_REQUIRE_EQUAL( success(), stake( "alice", "bob", "200.0001 EOS", "100.0001 EOS", "300.0000 EOS" ) );

   auto total = get_total_stake( "bob" );
   BOOST_REQUIRE_EQUAL( asset::from_string("200.0001 EOS").amount, total["net_weight"].as_uint64());
   REQUIRE_MATCHING_OBJECT( voter( "alice", "300.0002 EOS" ), get_voter_info( "alice" ) );

   BOOST_REQUIRE_EQUAL( error("condition: assertion failed: must unstake a positive amount"),
                        unstake( "alice", "bob", "-1.0000 EOS", "0.0000 EOS", 0 )
   );

   BOOST_REQUIRE_EQUAL( error("condition: assertion failed: must unstake a positive amount"),
                        unstake( "alice", "bob", "0.0000 EOS", "-1.0000 EOS", 0 )
   );

   //unstake all zeros
   BOOST_REQUIRE_EQUAL( error("condition: assertion failed: must unstake a positive amount"),
                        unstake( "alice", "bob", "0.0000 EOS", "0.0000 EOS", 0 )
   );

} FC_LOG_AND_RETHROW()


BOOST_FIXTURE_TEST_CASE( unstake_more_than_at_stake, eosio_system_tester ) try {
   issue( "alice", "1000.0000 EOS",  config::system_account_name );
   BOOST_REQUIRE_EQUAL( success(), stake( "alice", "200.0000 EOS", "100.0000 EOS", "150.0000 EOS" ) );

   auto total = get_total_stake( "alice" );
   BOOST_REQUIRE_EQUAL( asset::from_string("200.0000 EOS").amount, total["net_weight"].as_uint64());
   BOOST_REQUIRE_EQUAL( asset::from_string("100.0000 EOS").amount, total["cpu_weight"].as_uint64());
   BOOST_REQUIRE_EQUAL( asset::from_string("150.0000 EOS").amount, total["storage_stake"].as_uint64());
   auto bytes = total["storage_bytes"].as_uint64();
   BOOST_REQUIRE_EQUAL( true, 0 < bytes );

   BOOST_REQUIRE_EQUAL( asset::from_string("550.0000 EOS"), get_balance( "alice" ) );

   //trying to unstake more net bandwith than at stake
   BOOST_REQUIRE_EQUAL( error("condition: assertion failed: insufficient staked net bandwidth"),
                        unstake( "alice", "200.0001 EOS", "0.0000 EOS", 0 )
   );

   //trying to unstake more cpu bandwith than at stake
   BOOST_REQUIRE_EQUAL( error("condition: assertion failed: insufficient staked cpu bandwidth"),
                        unstake( "alice", "000.0000 EOS", "100.0001 EOS", 0 )
   );

   //trying to unstake more storage than at stake
   BOOST_REQUIRE_EQUAL( error("condition: assertion failed: insufficient staked storage"),
                        unstake( "alice", "000.0000 EOS", "0.0000 EOS", bytes+1 )
   );

   //check that nothing has changed
   total = get_total_stake( "alice" );
   BOOST_REQUIRE_EQUAL( asset::from_string("200.0000 EOS").amount, total["net_weight"].as_uint64());
   BOOST_REQUIRE_EQUAL( asset::from_string("100.0000 EOS").amount, total["cpu_weight"].as_uint64());
   BOOST_REQUIRE_EQUAL( asset::from_string("150.0000 EOS").amount, total["storage_stake"].as_uint64());
   BOOST_REQUIRE_EQUAL( bytes, total["storage_bytes"].as_uint64() );
   BOOST_REQUIRE_EQUAL( asset::from_string("550.0000 EOS"), get_balance( "alice" ) );
} FC_LOG_AND_RETHROW()


BOOST_FIXTURE_TEST_CASE( delegate_to_another_user, eosio_system_tester ) try {
   issue( "alice", "1000.0000 EOS",  config::system_account_name );

   BOOST_REQUIRE_EQUAL( success(), stake ( "alice", "bob", "200.0000 EOS", "100.0000 EOS", "80.0000 EOS" ) );

   auto total = get_total_stake( "bob" );
   BOOST_REQUIRE_EQUAL( asset::from_string("200.0000 EOS").amount, total["net_weight"].as_uint64());
   BOOST_REQUIRE_EQUAL( asset::from_string("100.0000 EOS").amount, total["cpu_weight"].as_uint64());
   BOOST_REQUIRE_EQUAL( asset::from_string("80.0000 EOS").amount, total["storage_stake"].as_uint64());
   auto bytes = total["storage_bytes"].as_uint64();
   BOOST_REQUIRE_EQUAL( true, 0 < bytes );
   BOOST_REQUIRE_EQUAL( asset::from_string("620.0000 EOS"), get_balance( "alice" ) );
   //all voting power goes to alice
   REQUIRE_MATCHING_OBJECT( voter( "alice", "300.0000 EOS" ), get_voter_info( "alice" ) );
   //but not to bob
   BOOST_REQUIRE_EQUAL( true, get_voter_info( "bob" ).is_null() );

   //bob should not be able to unstake what was staked by alice
   BOOST_REQUIRE_EQUAL( error("condition: assertion failed: unable to find key"),
                        unstake( "bob", "0.0000 EOS", "10.0000 EOS", bytes )
   );

   issue( "carol", "1000.0000 EOS",  config::system_account_name );
   BOOST_REQUIRE_EQUAL( success(), stake( "carol", "bob", "20.0000 EOS", "10.0000 EOS", "8.0000 EOS" ) );
   total = get_total_stake( "bob" );
   BOOST_REQUIRE_EQUAL( asset::from_string("220.0000 EOS").amount, total["net_weight"].as_uint64());
   BOOST_REQUIRE_EQUAL( asset::from_string("110.0000 EOS").amount, total["cpu_weight"].as_uint64());
   BOOST_REQUIRE_EQUAL( asset::from_string("88.0000 EOS").amount, total["storage_stake"].as_uint64());
   auto bytes2 = total["storage_bytes"].as_uint64();
   BOOST_REQUIRE_EQUAL( true, bytes < bytes2 );
   BOOST_REQUIRE_EQUAL( asset::from_string("962.0000 EOS"), get_balance( "carol" ) );
   REQUIRE_MATCHING_OBJECT( voter( "carol", "30.0000 EOS" ), get_voter_info( "carol" ) );

   //alice should not be able to unstake money staked by carol
   BOOST_REQUIRE_EQUAL( error("condition: assertion failed: insufficient staked net bandwidth"),
                        unstake( "alice", "bob", "2001.0000 EOS", "1.0000 EOS", bytes-1 )
   );

   BOOST_REQUIRE_EQUAL( error("condition: assertion failed: insufficient staked cpu bandwidth"),
                        unstake( "alice", "bob", "1.0000 EOS", "101.0000 EOS", bytes-1 )
   );

    BOOST_REQUIRE_EQUAL( error("condition: assertion failed: insufficient staked storage"),
                         unstake( "alice", "bob", "1.0000 EOS", "1.0000 EOS", bytes+1 )
    );

   total = get_total_stake( "bob" );
   BOOST_REQUIRE_EQUAL( asset::from_string("220.0000 EOS").amount, total["net_weight"].as_uint64());
   BOOST_REQUIRE_EQUAL( asset::from_string("110.0000 EOS").amount, total["cpu_weight"].as_uint64());
   BOOST_REQUIRE_EQUAL( asset::from_string("88.0000 EOS").amount, total["storage_stake"].as_uint64());
   BOOST_REQUIRE_EQUAL( bytes2, total["storage_bytes"].as_uint64());
   //balance should not change after unsuccessfull attempts to unstake
   BOOST_REQUIRE_EQUAL( asset::from_string("620.0000 EOS"), get_balance( "alice" ) );
   //voting power too
   REQUIRE_MATCHING_OBJECT( voter( "alice", "300.0000 EOS" ), get_voter_info( "alice" ) );
   REQUIRE_MATCHING_OBJECT( voter( "carol", "30.0000 EOS" ), get_voter_info( "carol" ) );
   BOOST_REQUIRE_EQUAL( true, get_voter_info( "bob" ).is_null() );
} FC_LOG_AND_RETHROW()


BOOST_FIXTURE_TEST_CASE( stake_unstake_separate, eosio_system_tester ) try {
   issue( "alice", "1000.0000 EOS",  config::system_account_name );
   BOOST_REQUIRE_EQUAL( asset::from_string("1000.0000 EOS"), get_balance( "alice" ) );

   //everything at once
   BOOST_REQUIRE_EQUAL( success(), stake( "alice", "10.0000 EOS", "20.0000 EOS", "30.0000 EOS" ) );
   auto total = get_total_stake( "alice" );
   BOOST_REQUIRE_EQUAL( asset::from_string("10.0000 EOS").amount, total["net_weight"].as_uint64());
   BOOST_REQUIRE_EQUAL( asset::from_string("20.0000 EOS").amount, total["cpu_weight"].as_uint64());
   BOOST_REQUIRE_EQUAL( asset::from_string("30.0000 EOS").amount, total["storage_stake"].as_uint64());
   auto bytes = total["storage_bytes"].as_uint64();
   BOOST_REQUIRE_EQUAL( true, 0 < bytes );

   //cpu
   BOOST_REQUIRE_EQUAL( success(), stake( "alice", "100.0000 EOS", "0.0000 EOS", "0.0000 EOS" ) );
   total = get_total_stake( "alice" );
   BOOST_REQUIRE_EQUAL( asset::from_string("110.0000 EOS").amount, total["net_weight"].as_uint64());
   BOOST_REQUIRE_EQUAL( asset::from_string("20.0000 EOS").amount, total["cpu_weight"].as_uint64());
   BOOST_REQUIRE_EQUAL( asset::from_string("30.0000 EOS").amount, total["storage_stake"].as_uint64());
   BOOST_REQUIRE_EQUAL( bytes, total["storage_bytes"].as_uint64() );

   //net
   BOOST_REQUIRE_EQUAL( success(), stake( "alice", "0.0000 EOS", "200.0000 EOS", "0.0000 EOS" ) );
   total = get_total_stake( "alice" );
   BOOST_REQUIRE_EQUAL( asset::from_string("110.0000 EOS").amount, total["net_weight"].as_uint64());
   BOOST_REQUIRE_EQUAL( asset::from_string("220.0000 EOS").amount, total["cpu_weight"].as_uint64());
   BOOST_REQUIRE_EQUAL( asset::from_string("30.0000 EOS").amount, total["storage_stake"].as_uint64());
   BOOST_REQUIRE_EQUAL( bytes, total["storage_bytes"].as_uint64() );

   //storage
   BOOST_REQUIRE_EQUAL( success(), stake( "alice", "0.0000 EOS", "0.0000 EOS", "300.0000 EOS" ) );
   total = get_total_stake( "alice" );
   BOOST_REQUIRE_EQUAL( asset::from_string("110.0000 EOS").amount, total["net_weight"].as_uint64());
   BOOST_REQUIRE_EQUAL( asset::from_string("220.0000 EOS").amount, total["cpu_weight"].as_uint64());
   BOOST_REQUIRE_EQUAL( asset::from_string("330.0000 EOS").amount, total["storage_stake"].as_uint64());
   auto bytes2 = total["storage_bytes"].as_uint64();
   BOOST_REQUIRE_EQUAL( true, bytes < bytes2 );

   //unstake cpu
   BOOST_REQUIRE_EQUAL( success(), unstake( "alice", "100.0000 EOS", "0.0000 EOS", 0 ) );
   total = get_total_stake( "alice" );
   BOOST_REQUIRE_EQUAL( asset::from_string("10.0000 EOS").amount, total["net_weight"].as_uint64());
   BOOST_REQUIRE_EQUAL( asset::from_string("220.0000 EOS").amount, total["cpu_weight"].as_uint64());
   BOOST_REQUIRE_EQUAL( asset::from_string("330.0000 EOS").amount, total["storage_stake"].as_uint64());
   BOOST_REQUIRE_EQUAL( bytes2, total["storage_bytes"].as_uint64());

   //unstake net
   BOOST_REQUIRE_EQUAL( success(), unstake( "alice", "0.0000 EOS", "200.0000 EOS", 0 ) );
   total = get_total_stake( "alice" );
   BOOST_REQUIRE_EQUAL( asset::from_string("10.0000 EOS").amount, total["net_weight"].as_uint64());
   BOOST_REQUIRE_EQUAL( asset::from_string("20.0000 EOS").amount, total["cpu_weight"].as_uint64());
   BOOST_REQUIRE_EQUAL( asset::from_string("330.0000 EOS").amount, total["storage_stake"].as_uint64());
   BOOST_REQUIRE_EQUAL( bytes2, total["storage_bytes"].as_uint64());

   //unstake cpu
   BOOST_REQUIRE_EQUAL( success(), unstake( "alice", "0.0000 EOS", "0.0000 EOS", bytes2 / 2 ) );
   total = get_total_stake( "alice" );
   auto storage_left = M("330.0000 EOS") - M("330.0000 EOS") * (bytes2 / 2) / bytes2;
   BOOST_REQUIRE_EQUAL( asset::from_string("10.0000 EOS").amount, total["net_weight"].as_uint64());
   BOOST_REQUIRE_EQUAL( asset::from_string("20.0000 EOS").amount, total["cpu_weight"].as_uint64());
   BOOST_REQUIRE_EQUAL( storage_left, total["storage_stake"].as_uint64());
   BOOST_REQUIRE_EQUAL( bytes2 - bytes2/2, total["storage_bytes"].as_uint64());
} FC_LOG_AND_RETHROW()


BOOST_FIXTURE_TEST_CASE( adding_stake_partial_unstake, eosio_system_tester ) try {
   issue( "alice", "1000.0000 EOS",  config::system_account_name );
   BOOST_REQUIRE_EQUAL( success(), stake( "alice", "bob", "200.0000 EOS", "100.0000 EOS", "80.0000 EOS" ) );

   auto total = get_total_stake( "bob" );
   auto bytes0 = total["storage_bytes"].as_uint64();
   REQUIRE_MATCHING_OBJECT( voter( "alice", "300.0000 EOS" ), get_voter_info( "alice" ) );

   BOOST_REQUIRE_EQUAL( success(), stake( "alice", "bob", "100.0000 EOS", "50.0000 EOS", "40.0000 EOS" ) );

   total = get_total_stake( "bob" );
   BOOST_REQUIRE_EQUAL( asset::from_string("300.0000 EOS").amount, total["net_weight"].as_uint64());
   BOOST_REQUIRE_EQUAL( asset::from_string("150.0000 EOS").amount, total["cpu_weight"].as_uint64());
   BOOST_REQUIRE_EQUAL( asset::from_string("120.0000 EOS").amount, total["storage_stake"].as_uint64());
   auto bytes = total["storage_bytes"].as_uint64();
   BOOST_REQUIRE_EQUAL( true, bytes0 < bytes );
   REQUIRE_MATCHING_OBJECT( voter( "alice", "450.0000 EOS" ), get_voter_info( "alice" ) );
   BOOST_REQUIRE_EQUAL( asset::from_string("430.0000 EOS"), get_balance( "alice" ) );

   //unstake a share
   BOOST_REQUIRE_EQUAL( success(), unstake( "alice", "bob", "150.0000 EOS", "75.0000 EOS", bytes / 2 ) );

   total = get_total_stake( "bob" );
   BOOST_REQUIRE_EQUAL( asset::from_string("150.0000 EOS").amount, total["net_weight"].as_uint64());
   BOOST_REQUIRE_EQUAL( asset::from_string("75.0000 EOS").amount, total["cpu_weight"].as_uint64());
   BOOST_REQUIRE_EQUAL( bytes-bytes/2, total["storage_bytes"].as_uint64() );
   BOOST_REQUIRE_EQUAL( asset::from_string("120.0000 EOS").amount - asset::from_string("120.0000 EOS").amount * (bytes/2)/bytes,
                        total["storage_stake"].as_uint64());
   REQUIRE_MATCHING_OBJECT( voter( "alice", "225.0000 EOS" ), get_voter_info( "alice" ) );
   BOOST_REQUIRE_EQUAL( asset::from_string("715.0000 EOS"), get_balance( "alice" ) );

} FC_LOG_AND_RETHROW()

// Tests for voting

<<<<<<< HEAD
void require_simple_voter(const fc::variant& vi) {
   //BOOST_REQUIRE_EQUAL( vi, vi );
   BOOST_REQUIRE_EQUAL( true, vi.is_object() );
   BOOST_REQUIRE_EQUAL( name(0).to_string(), vi["proxy"].as_string() );
   BOOST_REQUIRE_EQUAL( 0, vi["is_proxy"].as_uint64() ); //uint32
   BOOST_REQUIRE_EQUAL( 0, vi["unstaking"].as_uint64() );
   BOOST_REQUIRE_EQUAL( 0, vi["unstake_per_week"].as_uint64() );
   BOOST_REQUIRE_EQUAL( 0, vi["proxied_votes"].as_uint64() ); //uint128
   BOOST_REQUIRE_EQUAL( true, vi["producers"].is_array() );
   BOOST_REQUIRE_EQUAL( true, vi["producers"].get_array().empty() );
   BOOST_REQUIRE_EQUAL( 0, vi["deferred_trx_id"].as_uint64() );
   BOOST_REQUIRE_EQUAL( 0, vi["last_unstake"].as_uint64() );
}

static fc::variant producer_parameters_example(int n) {
   return mutable_variant_object()
      ("target_block_size", 1024 * 1024 + n)
      ("max_block_size", 10 * 1024 + n)
      ("target_block_acts_per_scope", 1000 + n)
      ("max_block_acts_per_scope", 10000 + n)
      ("target_block_acts", 1100 + n)
      ("max_block_acts", 11000 + n)
      ("max_storage_size", 2000 + n)
      ("max_transaction_lifetime", 3600 + n)
      ("max_transaction_exec_time", 9900 + n)
      ("max_authority_depth", 6 + n)
      ("max_inline_depth", 4 + n)
      ("max_inline_action_size", 4096 + n)
      ("max_generated_transaction_size", 64*1024 + n)
      ("percent_of_max_inflation_rate", 50 + n)
      ("storage_reserve_ratio", 100 + n);
}


=======
>>>>>>> 9d60b972
BOOST_FIXTURE_TEST_CASE( producer_register_unregister, eosio_system_tester ) try {
   issue( "alice", "1000.0000 EOS",  config::system_account_name );

   fc::variant params = producer_parameters_example(1);
   vector<char> key = fc::raw::pack( fc::crypto::public_key( std::string("EOS6MRyAjQq8ud7hVNYcfnVPJqcVpscN5So8BhtHuGYqET5GDW5CV") ) );
   BOOST_REQUIRE_EQUAL( success(), push_action(N(alice), N(regproducer), mvo()
                                               ("producer",  "alice")
                                               ("producer_key", key )
                                               ("prefs", params)
                        )
   );

   auto info = get_producer_info( "alice" );
   BOOST_REQUIRE_EQUAL( "alice", info["owner"].as_string() );
   BOOST_REQUIRE_EQUAL( 0, info["total_votes"].as_uint64() );
   REQUIRE_MATCHING_OBJECT( params, info["prefs"] );
   BOOST_REQUIRE_EQUAL( string(key.begin(), key.end()), to_string(info["packed_key"]) );


   //call regproducer again to change parameters
   fc::variant params2 = producer_parameters_example(2);

   vector<char> key2 = fc::raw::pack( fc::crypto::public_key( std::string("EOSR16EPHFSKVYHBjQgxVGQPrwCxTg7BbZ69H9i4gztN9deKTEXYne4") ) );
   BOOST_REQUIRE_EQUAL( success(), push_action(N(alice), N(regproducer), mvo()
                                               ("producer",  "alice")
                                               ("producer_key", key2 )
                                               ("prefs", params2)
                        )
   );

   info = get_producer_info( "alice" );
   BOOST_REQUIRE_EQUAL( "alice", info["owner"].as_string() );
   BOOST_REQUIRE_EQUAL( 0, info["total_votes"].as_uint64() );
   REQUIRE_MATCHING_OBJECT( params2, info["prefs"] );
   BOOST_REQUIRE_EQUAL( string(key2.begin(), key2.end()), to_string(info["packed_key"]) );

   //unregister producer
   BOOST_REQUIRE_EQUAL( success(), push_action(N(alice), N(unregprod), mvo()
                                               ("producer",  "alice")
                        )
   );
   info = get_producer_info( "alice" );
   //key should be empty
   BOOST_REQUIRE_EQUAL( true, to_string(info["packed_key"]).empty() );
   //everything else should stay the same
   BOOST_REQUIRE_EQUAL( "alice", info["owner"].as_string() );
   BOOST_REQUIRE_EQUAL( 0, info["total_votes"].as_uint64() );
   REQUIRE_MATCHING_OBJECT( params2, info["prefs"] );

   //unregister bob who is not a producer
   BOOST_REQUIRE_EQUAL( error( "condition: assertion failed: producer not found" ),
                        push_action( N(bob), N(unregprod), mvo()
                                     ("producer",  "bob")
                        )
   );

} FC_LOG_AND_RETHROW()


BOOST_FIXTURE_TEST_CASE( vote_for_producer, eosio_system_tester ) try {
   issue( "alice", "1000.0000 EOS",  config::system_account_name );
   fc::variant params = producer_parameters_example(1);
   vector<char> key = fc::raw::pack( get_public_key( N(alice), "active" ) );
   BOOST_REQUIRE_EQUAL( success(), push_action( N(alice), N(regproducer), mvo()
                                               ("producer",  "alice")
                                               ("producer_key", key )
                                               ("prefs", params)
                        )
   );
   auto prod = get_producer_info( "alice" );
   BOOST_REQUIRE_EQUAL( "alice", prod["owner"].as_string() );
   BOOST_REQUIRE_EQUAL( 0, prod["total_votes"].as_uint64() );
   REQUIRE_MATCHING_OBJECT( params, prod["prefs"]);
   BOOST_REQUIRE_EQUAL( string(key.begin(), key.end()), to_string(prod["packed_key"]) );

   issue( "bob", "2000.0000 EOS",  config::system_account_name );
   issue( "carol", "3000.0000 EOS",  config::system_account_name );

   //bob makes stake
   BOOST_REQUIRE_EQUAL( success(), stake( "bob", "11.0000 EOS", "0.1111 EOS", "0.0000 EOS" ) );
   BOOST_REQUIRE_EQUAL( asset::from_string("1988.8889 EOS"), get_balance( "bob" ) );
   REQUIRE_MATCHING_OBJECT( voter( "bob", "11.1111 EOS" ), get_voter_info( "bob" ) );

   //bob votes for alice
   BOOST_REQUIRE_EQUAL( success(), push_action(N(bob), N(voteproducer), mvo()
                                               ("voter",  "bob")
                                               ("proxy", name(0).to_string() )
                                               ("producers", vector<account_name>{ N(alice) } )
                        )
   );

   //check that producer parameters stay the same after voting
   prod = get_producer_info( "alice" );
   BOOST_REQUIRE_EQUAL( 111111, prod["total_votes"].as_uint64() );
   BOOST_REQUIRE_EQUAL( "alice", prod["owner"].as_string() );
   REQUIRE_MATCHING_OBJECT( params, prod["prefs"]);
   BOOST_REQUIRE_EQUAL( string(key.begin(), key.end()), to_string(prod["packed_key"]) );

   //carol makes stake
   BOOST_REQUIRE_EQUAL( success(), stake( "carol", "22.0000 EOS", "0.2222 EOS", "0.0000 EOS" ) );
   REQUIRE_MATCHING_OBJECT( voter( "carol", "22.2222 EOS" ), get_voter_info( "carol" ) );
   BOOST_REQUIRE_EQUAL( asset::from_string("2977.7778 EOS"), get_balance( "carol" ) );
   //carol votes for alice
   BOOST_REQUIRE_EQUAL( success(), push_action(N(carol), N(voteproducer), mvo()
                                               ("voter",  "carol")
                                               ("proxy", name(0).to_string() )
                                               ("producers", vector<account_name>{ N(alice) } )
                        )
   );
   //new stake votes be added to alice's total_votes
   prod = get_producer_info( "alice" );
   BOOST_REQUIRE_EQUAL( 333333, prod["total_votes"].as_uint64() );

   //bob increases his stake
   BOOST_REQUIRE_EQUAL( success(), stake( "bob", "55.0000 EOS", "0.5555 EOS", "0.0000 EOS" ) );
   //should increase alice's total_votes
   prod = get_producer_info( "alice" );
   BOOST_REQUIRE_EQUAL( 888888, prod["total_votes"].as_uint64() );

   //carol unstakes part of the stake
   BOOST_REQUIRE_EQUAL( success(), unstake( "carol", "2.0000 EOS", "0.0002 EOS", 0 ) );
   //should decrease alice's total_votes
   prod = get_producer_info( "alice" );
   BOOST_REQUIRE_EQUAL( 868886, prod["total_votes"].as_uint64() );

   //bob revokes his vote
   BOOST_REQUIRE_EQUAL( success(), push_action( N(bob), N(voteproducer), mvo()
                                               ("voter",  "bob")
                                               ("proxy", name(0).to_string() )
                                               ("producers", vector<account_name>() )
                        )
   );
   //should decrease alice's total_votes
   prod = get_producer_info( "alice" );
   BOOST_REQUIRE_EQUAL( 202220, prod["total_votes"].as_uint64() );
   //but eos should still be at stake
   BOOST_REQUIRE_EQUAL( asset::from_string("1933.3334 EOS"), get_balance( "bob" ) );

   //carol unstakes rest of eos
   BOOST_REQUIRE_EQUAL( success(), unstake( "carol", "20.0000 EOS", "0.2220 EOS", 0 ) );
   //should decrease alice's total_votes to zero
   prod = get_producer_info( "alice" );
   BOOST_REQUIRE_EQUAL( 0, prod["total_votes"].as_uint64() );
   BOOST_REQUIRE_EQUAL( asset::from_string("3000.0000 EOS"), get_balance( "carol" ) );
   //check that the producer parameters stay the same after all
   BOOST_REQUIRE_EQUAL( "alice", prod["owner"].as_string() );
   REQUIRE_MATCHING_OBJECT( params, prod["prefs"]);
   BOOST_REQUIRE_EQUAL( string(key.begin(), key.end()), to_string(prod["packed_key"]) );

} FC_LOG_AND_RETHROW()


BOOST_FIXTURE_TEST_CASE( unregistered_producer_voting, eosio_system_tester ) try {
   issue( "bob", "2000.0000 EOS",  config::system_account_name );
   BOOST_REQUIRE_EQUAL( success(), stake( "bob", "13.0000 EOS", "0.5791 EOS", "0.0000 EOS" ) );
   REQUIRE_MATCHING_OBJECT( voter( "bob", "13.5791 EOS" ), get_voter_info( "bob" ) );

   //bob should not be able to vote for alice who is not a producer
   BOOST_REQUIRE_EQUAL( error( "condition: assertion failed: producer is not registered" ),
                        push_action( N(bob), N(voteproducer), mvo()
                                    ("voter",  "bob")
                                    ("proxy", name(0).to_string() )
                                    ("producers", vector<account_name>{ N(alice) } )
                        )
   );

   //alice registers as a producer
   issue( "alice", "1000.0000 EOS",  config::system_account_name );
   fc::variant params = producer_parameters_example(1);
   vector<char> key = fc::raw::pack( get_public_key( N(alice), "active" ) );
   BOOST_REQUIRE_EQUAL( success(), push_action( N(alice), N(regproducer), mvo()
                                               ("producer",  "alice")
                                               ("producer_key", key )
                                               ("prefs", params)
                        )
   );
   //and then unregisters
   BOOST_REQUIRE_EQUAL( success(), push_action( N(alice), N(unregprod), mvo()
                                               ("producer",  "alice")
                        )
   );
   //key should be empty
   auto prod = get_producer_info( "alice" );
   BOOST_REQUIRE_EQUAL( true, to_string(prod["packed_key"]).empty() );

   //bob should not be able to vote for alice who is an unregistered producer
   BOOST_REQUIRE_EQUAL( error( "condition: assertion failed: producer is not currently registered" ),
                        push_action( N(bob), N(voteproducer), mvo()
                                    ("voter",  "bob")
                                    ("proxy", name(0).to_string() )
                                    ("producers", vector<account_name>{ N(alice) } )
                        )
   );

} FC_LOG_AND_RETHROW()


BOOST_FIXTURE_TEST_CASE( more_than_30_producer_voting, eosio_system_tester ) try {
   issue( "bob", "2000.0000 EOS",  config::system_account_name );
   BOOST_REQUIRE_EQUAL( success(), stake( "bob", "13.0000 EOS", "0.5791 EOS", "0.0000 EOS" ) );
   REQUIRE_MATCHING_OBJECT( voter( "bob", "13.5791 EOS" ), get_voter_info( "bob" ) );

   //bob should not be able to vote for alice who is not a producer
   BOOST_REQUIRE_EQUAL( error( "condition: assertion failed: attempt to vote for too many producers" ),
                        push_action( N(bob), N(voteproducer), mvo()
                                     ("voter",  "bob")
                                     ("proxy", name(0).to_string() )
                                     ("producers", vector<account_name>(31, N(alice)) )
                        )
   );

} FC_LOG_AND_RETHROW()


BOOST_FIXTURE_TEST_CASE( vote_same_producer_30_times, eosio_system_tester ) try {
   issue( "bob", "2000.0000 EOS",  config::system_account_name );
   BOOST_REQUIRE_EQUAL( success(), stake( "bob", "50.0000 EOS", "50.0000 EOS", "0.0000 EOS" ) );
   REQUIRE_MATCHING_OBJECT( voter( "bob", "100.0000 EOS" ), get_voter_info( "bob" ) );

   //alice becomes a producer
   issue( "alice", "1000.0000 EOS",  config::system_account_name );
   fc::variant params = producer_parameters_example(1);
   vector<char> key = fc::raw::pack( get_public_key( N(alice), "active" ) );
   BOOST_REQUIRE_EQUAL( success(), push_action( N(alice), N(regproducer), mvo()
                                               ("producer",  "alice")
                                               ("producer_key", key )
                                               ("prefs", params)
                        )
   );

   //bob should not be able to vote for alice who is not a producer
   BOOST_REQUIRE_EQUAL( error( "condition: assertion failed: producer votes must be unique and sorted" ),
                        push_action( N(bob), N(voteproducer), mvo()
                                     ("voter",  "bob")
                                     ("proxy", name(0).to_string() )
                                     ("producers", vector<account_name>(30, N(alice)) )
                        )
   );

   auto prod = get_producer_info( "alice" );
   BOOST_REQUIRE_EQUAL( 0, prod["total_votes"].as_uint64() );

} FC_LOG_AND_RETHROW()


BOOST_FIXTURE_TEST_CASE( producer_keep_votes, eosio_system_tester ) try {
   issue( "alice", "1000.0000 EOS",  config::system_account_name );
   fc::variant params = producer_parameters_example(1);
   vector<char> key = fc::raw::pack( get_public_key( N(alice), "active" ) );
   BOOST_REQUIRE_EQUAL( success(), push_action( N(alice), N(regproducer), mvo()
                                               ("producer",  "alice")
                                               ("producer_key", key )
                                               ("prefs", params)
                        )
   );

   //bob makes stake
   issue( "bob", "2000.0000 EOS",  config::system_account_name );
   BOOST_REQUIRE_EQUAL( success(), stake( "bob", "13.0000 EOS", "0.5791 EOS", "0.0000 EOS" ) );
   REQUIRE_MATCHING_OBJECT( voter( "bob", "13.5791 EOS" ), get_voter_info( "bob" ) );

   //bob votes for alice
   BOOST_REQUIRE_EQUAL( success(), push_action(N(bob), N(voteproducer), mvo()
                                               ("voter",  "bob")
                                               ("proxy", name(0).to_string() )
                                               ("producers", vector<account_name>{ N(alice) } )
                        )
   );

   auto prod = get_producer_info( "alice" );
   BOOST_REQUIRE_EQUAL( 135791, prod["total_votes"].as_uint64() );

   //unregister producer
   BOOST_REQUIRE_EQUAL( success(), push_action(N(alice), N(unregprod), mvo()
                                               ("producer",  "alice")
                        )
   );
   prod = get_producer_info( "alice" );
   //key should be empty
   BOOST_REQUIRE_EQUAL( true, to_string(prod["packed_key"]).empty() );
   //check parameters just in case
   REQUIRE_MATCHING_OBJECT( params, prod["prefs"]);
   //votes should stay the same
   BOOST_REQUIRE_EQUAL( 135791, prod["total_votes"].as_uint64() );

   //regtister the same producer again
   params = producer_parameters_example(2);
   BOOST_REQUIRE_EQUAL( success(), push_action( N(alice), N(regproducer), mvo()
                                               ("producer",  "alice")
                                               ("producer_key", key )
                                               ("prefs", params)
                        )
   );
   prod = get_producer_info( "alice" );
   //votes should stay the same
   BOOST_REQUIRE_EQUAL( 135791, prod["total_votes"].as_uint64() );

   //change parameters
   params = producer_parameters_example(3);
   BOOST_REQUIRE_EQUAL( success(), push_action( N(alice), N(regproducer), mvo()
                                               ("producer",  "alice")
                                               ("producer_key", key )
                                               ("prefs", params)
                        )
   );
   prod = get_producer_info( "alice" );
   //votes should stay the same
   BOOST_REQUIRE_EQUAL( 135791, prod["total_votes"].as_uint64() );
   //check parameters just in case
   REQUIRE_MATCHING_OBJECT( params, prod["prefs"]);
   BOOST_REQUIRE_EQUAL( string(key.begin(), key.end()), to_string(prod["packed_key"]) );

} FC_LOG_AND_RETHROW()


BOOST_FIXTURE_TEST_CASE( vote_for_two_producers, eosio_system_tester ) try {
   //alice becomes a producer
   fc::variant params = producer_parameters_example(1);
   vector<char> key = fc::raw::pack( get_public_key( N(alice), "active" ) );
   BOOST_REQUIRE_EQUAL( success(), push_action( N(alice), N(regproducer), mvo()
                                               ("producer",  "alice")
                                               ("producer_key", key )
                                               ("prefs", params)
                        )
   );
   //bob becomes a producer
   params = producer_parameters_example(2);
   key = fc::raw::pack( get_public_key( N(bob), "active" ) );
   BOOST_REQUIRE_EQUAL( success(), push_action( N(bob), N(regproducer), mvo()
                                               ("producer",  "bob")
                                               ("producer_key", key )
                                               ("prefs", params)
                        )
   );

   //carol votes for alice and bob
   issue( "carol", "1000.0000 EOS",  config::system_account_name );
   BOOST_REQUIRE_EQUAL( success(), stake( "carol", "15.0005 EOS", "5.0000 EOS", "0.0000 EOS" ) );
   BOOST_REQUIRE_EQUAL( success(), push_action(N(carol), N(voteproducer), mvo()
                                               ("voter",  "carol")
                                               ("proxy", name(0).to_string() )
                                               ("producers", vector<account_name>{ N(alice), N(bob) } )
                        )
   );

   auto alice_info = get_producer_info( "alice" );
   BOOST_REQUIRE_EQUAL( 200005, alice_info["total_votes"].as_uint64() );
   auto bob_info = get_producer_info( "bob" );
   BOOST_REQUIRE_EQUAL( 200005, bob_info["total_votes"].as_uint64() );

   //carol votes for alice (but revokes vote for bob)
   BOOST_REQUIRE_EQUAL( success(), push_action(N(carol), N(voteproducer), mvo()
                                               ("voter",  "carol")
                                               ("proxy", name(0).to_string() )
                                               ("producers", vector<account_name>{ N(alice) } )
                        )
   );

   alice_info = get_producer_info( "alice" );
   BOOST_REQUIRE_EQUAL( 200005, alice_info["total_votes"].as_uint64() );
   bob_info = get_producer_info( "bob" );
   BOOST_REQUIRE_EQUAL( 0, bob_info["total_votes"].as_uint64() );

   //alice votes for herself and bob
   issue( "alice", "2.0000 EOS",  config::system_account_name );
   BOOST_REQUIRE_EQUAL( success(), stake( "alice", "1.0000 EOS", "1.0000 EOS", "0.0000 EOS" ) );
   BOOST_REQUIRE_EQUAL( success(), push_action(N(alice), N(voteproducer), mvo()
                                               ("voter",  "alice")
                                               ("proxy", name(0).to_string() )
                                               ("producers", vector<account_name>{ N(alice), N(bob) } )
                        )
   );

   alice_info = get_producer_info( "alice" );
   BOOST_REQUIRE_EQUAL( 220005, alice_info["total_votes"].as_uint64() );
   bob_info = get_producer_info( "bob" );
   BOOST_REQUIRE_EQUAL( 20000, bob_info["total_votes"].as_uint64() );

} FC_LOG_AND_RETHROW()


BOOST_FIXTURE_TEST_CASE( proxy_register_unregister_keeps_stake, eosio_system_tester ) try {
   //register proxy by first action for this user ever
   BOOST_REQUIRE_EQUAL( success(), push_action(N(alice), N(regproxy), mvo()
                                               ("proxy",  "alice")
                        )
   );
   REQUIRE_MATCHING_OBJECT( proxy( "alice" ), get_voter_info( "alice" ) );

   //unregister proxy
   BOOST_REQUIRE_EQUAL( success(), push_action(N(alice), N(unregproxy), mvo()
                                               ("proxy",  "alice")
                        )
   );
   REQUIRE_MATCHING_OBJECT( voter( "alice" ), get_voter_info( "alice" ) );

   //stake and then register as a proxy
   issue( "bob", "1000.0000 EOS",  config::system_account_name );
   BOOST_REQUIRE_EQUAL( success(), stake( "bob", "200.0002 EOS", "100.0001 EOS", "80.0000 EOS" ) );
   BOOST_REQUIRE_EQUAL( success(), push_action( N(bob), N(regproxy), mvo()
                                               ("proxy",  "bob")
                        )
   );
   REQUIRE_MATCHING_OBJECT( proxy( "bob" )( "staked", M("300.0003 EOS") ), get_voter_info( "bob" ) );
   //unrgister and check that stake is still in place
   BOOST_REQUIRE_EQUAL( success(), push_action( N(bob), N(unregproxy), mvo()
                                               ("proxy",  "bob")
                        )
   );
   REQUIRE_MATCHING_OBJECT( voter( "bob", "300.0003 EOS" ), get_voter_info( "bob" ) );

   //register as a proxy and then stake
   BOOST_REQUIRE_EQUAL( success(), push_action( N(carol), N(regproxy), mvo()
                                               ("proxy",  "carol")
                        )
   );
   issue( "carol", "1000.0000 EOS",  config::system_account_name );
   BOOST_REQUIRE_EQUAL( success(), stake( "carol", "246.0002 EOS", "531.0001 EOS", "80.0000 EOS" ) );
   //check that both proxy flag and stake a correct
   REQUIRE_MATCHING_OBJECT( proxy( "carol" )( "staked", M("777.0003 EOS") ), get_voter_info( "carol" ) );

   //unregister
   BOOST_REQUIRE_EQUAL( success(), push_action( N(carol), N(unregproxy), mvo()
                                                ("proxy",  "carol")
                        )
   );
   REQUIRE_MATCHING_OBJECT( voter( "carol", "777.0003 EOS" ), get_voter_info( "carol" ) );

} FC_LOG_AND_RETHROW()


BOOST_FIXTURE_TEST_CASE( proxy_stake_unstake_keeps_proxy_flag, eosio_system_tester ) try {
   BOOST_REQUIRE_EQUAL( success(), push_action( N(alice), N(regproxy), mvo()
                                               ("proxy",  "alice")
                        )
   );
   issue( "alice", "1000.0000 EOS",  config::system_account_name );
   REQUIRE_MATCHING_OBJECT( proxy( "alice" ), get_voter_info( "alice" ) );

   //stake
   BOOST_REQUIRE_EQUAL( success(), stake( "alice", "100.0000 EOS", "50.0000 EOS", "80.0000 EOS" ) );
   //check that account is still a proxy
   REQUIRE_MATCHING_OBJECT( proxy( "alice" )( "staked", M("150.0000 EOS") ), get_voter_info( "alice" ) );

   //stake more
   BOOST_REQUIRE_EQUAL( success(), stake( "alice", "30.0000 EOS", "20.0000 EOS", "80.0000 EOS" ) );
   //check that account is still a proxy
   REQUIRE_MATCHING_OBJECT( proxy( "alice" )("staked", M("200.0000 EOS") ), get_voter_info( "alice" ) );

   //unstake more
   BOOST_REQUIRE_EQUAL( success(), unstake( "alice", "65.0000 EOS", "35.0000 EOS", 0 ) );
   REQUIRE_MATCHING_OBJECT( proxy( "alice" )("staked", M("100.0000 EOS") ), get_voter_info( "alice" ) );

   //unstake the rest
   BOOST_REQUIRE_EQUAL( success(), unstake( "alice", "65.0000 EOS", "35.0000 EOS", 0 ) );
   REQUIRE_MATCHING_OBJECT( proxy( "alice" )( "staked", M("0.0000 EOS") ), get_voter_info( "alice" ) );

} FC_LOG_AND_RETHROW()


BOOST_FIXTURE_TEST_CASE( proxy_actions_affect_producers, eosio_system_tester ) try {
   create_accounts( {  N(producer1), N(producer2), N(producer3) } );
   BOOST_REQUIRE_EQUAL( success(), regproducer( "producer1", 1) );
   BOOST_REQUIRE_EQUAL( success(), regproducer( "producer2", 2) );
   BOOST_REQUIRE_EQUAL( success(), regproducer( "producer3", 3) );

   //register as a proxy
   BOOST_REQUIRE_EQUAL( success(), push_action( N(alice), N(regproxy), mvo()
                                                ("proxy",  "alice")
                        )
   );

   //accumulate proxied votes
   issue( "bob", "1000.0000 EOS",  config::system_account_name );
   BOOST_REQUIRE_EQUAL( success(), stake( "bob", "100.0002 EOS", "50.0001 EOS", "50.0000 EOS" ) );
   BOOST_REQUIRE_EQUAL( success(), push_action(N(bob), N(voteproducer), mvo()
                                               ("voter",  "bob")
                                               ("proxy", "alice" )
                                               ("producers", vector<account_name>() )
                        )
   );
   REQUIRE_MATCHING_OBJECT( proxy( "alice" )( "proxied_votes", 1500003 ), get_voter_info( "alice" ) );

   //vote for producers
   BOOST_REQUIRE_EQUAL( success(), push_action(N(alice), N(voteproducer), mvo()
                                               ("voter",  "alice")
                                               ("proxy", name(0).to_string() )
                                               ("producers", vector<account_name>{ N(producer1), N(producer2) } )
                        )
   );
   BOOST_REQUIRE_EQUAL( 1500003, get_producer_info( "producer1" )["total_votes"].as_uint64() );
   BOOST_REQUIRE_EQUAL( 1500003, get_producer_info( "producer2" )["total_votes"].as_uint64() );
   BOOST_REQUIRE_EQUAL( 0, get_producer_info( "producer3" )["total_votes"].as_uint64() );

   //vote for another producers
   BOOST_REQUIRE_EQUAL( success(), push_action(N(alice), N(voteproducer), mvo()
                                               ("voter",  "alice")
                                               ("proxy", name(0).to_string() )
                                               ("producers", vector<account_name>{ N(producer1), N(producer3) } )
                        )
   );
   BOOST_REQUIRE_EQUAL( 1500003, get_producer_info( "producer1" )["total_votes"].as_uint64() );
   BOOST_REQUIRE_EQUAL( 0, get_producer_info( "producer2" )["total_votes"].as_uint64() );
   BOOST_REQUIRE_EQUAL( 1500003, get_producer_info( "producer3" )["total_votes"].as_uint64() );

   //unregister proxy
   BOOST_REQUIRE_EQUAL( success(), push_action( N(alice), N(unregproxy), mvo()
                                                ("proxy",  "alice")
                        )
   );
   //REQUIRE_MATCHING_OBJECT( voter( "alice" )( "proxied_votes", 1500003 ), get_voter_info( "alice" ) );
   BOOST_REQUIRE_EQUAL( 0, get_producer_info( "producer1" )["total_votes"].as_uint64() );
   BOOST_REQUIRE_EQUAL( 0, get_producer_info( "producer2" )["total_votes"].as_uint64() );
   BOOST_REQUIRE_EQUAL( 0, get_producer_info( "producer3" )["total_votes"].as_uint64() );

   //register proxy again
   BOOST_REQUIRE_EQUAL( success(), push_action( N(alice), N(regproxy), mvo()
                                                ("proxy",  "alice")
                        )
   );
   BOOST_REQUIRE_EQUAL( 1500003, get_producer_info( "producer1" )["total_votes"].as_uint64() );
   BOOST_REQUIRE_EQUAL( 0, get_producer_info( "producer2" )["total_votes"].as_uint64() );
   BOOST_REQUIRE_EQUAL( 1500003, get_producer_info( "producer3" )["total_votes"].as_uint64() );

   //stake increase by proxy itself affects producers
   issue( "alice", "1000.0000 EOS",  config::system_account_name );
   BOOST_REQUIRE_EQUAL( success(), stake( "alice", "30.0001 EOS", "20.0001 EOS", "50.0000 EOS" ) );
   BOOST_REQUIRE_EQUAL( 2000005, get_producer_info( "producer1" )["total_votes"].as_uint64() );
   BOOST_REQUIRE_EQUAL( 0, get_producer_info( "producer2" )["total_votes"].as_uint64() );
   BOOST_REQUIRE_EQUAL( 2000005, get_producer_info( "producer3" )["total_votes"].as_uint64() );

   //stake decrease by proxy itself affects producers
   BOOST_REQUIRE_EQUAL( success(), unstake( "alice", "10.0001 EOS", "10.0001 EOS", 0 ) );
   BOOST_REQUIRE_EQUAL( 1800003, get_producer_info( "producer1" )["total_votes"].as_uint64() );
   BOOST_REQUIRE_EQUAL( 0, get_producer_info( "producer2" )["total_votes"].as_uint64() );
   BOOST_REQUIRE_EQUAL( 1800003, get_producer_info( "producer3" )["total_votes"].as_uint64() );

} FC_LOG_AND_RETHROW()

BOOST_FIXTURE_TEST_CASE(producer_pay, eosio_system_tester) try {
   issue( "alice", "100000.0000 EOS",  config::system_account_name );
   fc::variant params = producer_parameters_example(50);
   vector<char> key = fc::raw::pack(get_public_key(N(alice), "active"));

   // 1 block produced
   BOOST_REQUIRE_EQUAL(success(), push_action(N(alice), N(regproducer), mvo()
                                              ("producer",  "alice")
                                              ("producer_key", key )
                                              ("prefs", params)
                                              )
                       );

   auto prod = get_producer_info( "alice" );
   BOOST_REQUIRE_EQUAL(N(alice), prod["owner"].as_uint64());
   BOOST_REQUIRE_EQUAL(0, prod["total_votes"].as_uint64());
   REQUIRE_EQUAL_OBJECTS(params, prod["prefs"]);
   BOOST_REQUIRE_EQUAL(string(key.begin(), key.end()), to_string(prod["packed_key"]));

   issue("bob", "2000.0000 EOS", config::system_account_name);

   // bob makes stake
   // 1 block produced 
   BOOST_REQUIRE_EQUAL(success(), push_action(N(bob), N(delegatebw), mvo()
                                              ("from",     "bob")
                                              ("receiver", "bob")
                                              ("stake_net", "11.0000 EOS")
                                              ("stake_cpu", "00.1111 EOS")
                                              ("stake_storage", "0.0000 EOS")
                                              )
                       );
   REQUIRE_EQUAL_OBJECTS(simple_voter("bob", "11.1111 EOS", last_block_time()), get_voter_info("bob"));

   // bob votes for alice
   // 1 block produced
   BOOST_REQUIRE_EQUAL(success(), push_action(N(bob), N(voteproducer), mvo()
                                              ("voter",  "bob")
                                              ("proxy", name(0).to_string())
                                              ("producers", vector<account_name>{ N(alice) })
                                              )
                       );
   
   produce_blocks(10);
   prod = get_producer_info("alice");
   BOOST_REQUIRE(prod["per_block_payments"].as_uint64() > 0);

   //   BOOST_REQUIRE_EQUAL(6 * 3925, prod["per_block_payments"].as_uint64());

   BOOST_REQUIRE_EQUAL(success(), push_action(N(alice), N(claimrewards), mvo()
                                              ("owner",     "alice")
                                              )
                       );

   prod = get_producer_info("alice");
   BOOST_REQUIRE_EQUAL(0, prod["per_block_payments"].as_uint64());

 } FC_LOG_AND_RETHROW()



BOOST_FIXTURE_TEST_CASE( voters_actions_affect_proxy_and_producers, eosio_system_tester ) try {
   create_accounts( { N(donald), N(producer1), N(producer2), N(producer3) } );
   BOOST_REQUIRE_EQUAL( success(), regproducer( "producer1", 1) );
   BOOST_REQUIRE_EQUAL( success(), regproducer( "producer2", 2) );
   BOOST_REQUIRE_EQUAL( success(), regproducer( "producer3", 3) );

   //alice becomes a producer
   BOOST_REQUIRE_EQUAL( success(), push_action( N(alice), N(regproxy), mvo()
                                                ("proxy",  "alice")
                        )
   );
   REQUIRE_MATCHING_OBJECT( proxy( "alice" ), get_voter_info( "alice" ) );

   //alice makes stake and votes
   issue( "alice", "1000.0000 EOS",  config::system_account_name );
   BOOST_REQUIRE_EQUAL( success(), stake( "alice", "30.0001 EOS", "20.0001 EOS", "50.0000 EOS" ) );
   BOOST_REQUIRE_EQUAL( success(), push_action(N(alice), N(voteproducer), mvo()
                                               ("voter",  "alice")
                                               ("proxy", name(0).to_string() )
                                               ("producers", vector<account_name>{ N(producer1), N(producer2) } )
                        )
   );
   BOOST_REQUIRE_EQUAL( 500002, get_producer_info( "producer1" )["total_votes"].as_uint64() );
   BOOST_REQUIRE_EQUAL( 500002, get_producer_info( "producer2" )["total_votes"].as_uint64() );
   BOOST_REQUIRE_EQUAL( 0, get_producer_info( "producer3" )["total_votes"].as_uint64() );

   BOOST_REQUIRE_EQUAL( success(), push_action( N(donald), N(regproxy), mvo()
                                                ("proxy",  "donald")
                        )
   );
   REQUIRE_MATCHING_OBJECT( proxy( "donald" ), get_voter_info( "donald" ) );

   //bob chooses alice as a proxy
   issue( "bob", "1000.0000 EOS",  config::system_account_name );
   BOOST_REQUIRE_EQUAL( success(), stake( "bob", "100.0002 EOS", "50.0001 EOS", "50.0000 EOS" ) );
   BOOST_REQUIRE_EQUAL( success(), push_action( N(bob), N(voteproducer), mvo()
                                                ("voter",  "bob")
                                                ("proxy", "alice" )
                                                ("producers", vector<account_name>() )
                        )
   );
   BOOST_REQUIRE_EQUAL( 1500003, get_voter_info( "alice" )["proxied_votes"].as_uint64() );
   BOOST_REQUIRE_EQUAL( 2000005, get_producer_info( "producer1" )["total_votes"].as_uint64() );
   BOOST_REQUIRE_EQUAL( 2000005, get_producer_info( "producer2" )["total_votes"].as_uint64() );
   BOOST_REQUIRE_EQUAL( 0, get_producer_info( "producer3" )["total_votes"].as_uint64() );

   //carol chooses alice as a proxy
   issue( "carol", "1000.0000 EOS",  config::system_account_name );
   BOOST_REQUIRE_EQUAL( success(), stake( "carol", "30.0001 EOS", "20.0001 EOS", "80.0000 EOS" ) );
   BOOST_REQUIRE_EQUAL( success(), push_action( N(carol), N(voteproducer), mvo()
                                                ("voter",  "carol")
                                                ("proxy", "alice" )
                                                ("producers", vector<account_name>() )
                        )
   );
   BOOST_REQUIRE_EQUAL( 2000005, get_voter_info( "alice" )["proxied_votes"].as_uint64() );
   BOOST_REQUIRE_EQUAL( 2500007, get_producer_info( "producer1" )["total_votes"].as_uint64() );
   BOOST_REQUIRE_EQUAL( 2500007, get_producer_info( "producer2" )["total_votes"].as_uint64() );
   BOOST_REQUIRE_EQUAL( 0, get_producer_info( "producer3" )["total_votes"].as_uint64() );


   //proxied voter carol increases stake
   BOOST_REQUIRE_EQUAL( success(), stake( "carol", "50.0000 EOS", "70.0000 EOS", "0.0000 EOS" ) );
   BOOST_REQUIRE_EQUAL( 3200005, get_voter_info( "alice" )["proxied_votes"].as_uint64() );
   BOOST_REQUIRE_EQUAL( 3700007, get_producer_info( "producer1" )["total_votes"].as_uint64() );
   BOOST_REQUIRE_EQUAL( 3700007, get_producer_info( "producer2" )["total_votes"].as_uint64() );
   BOOST_REQUIRE_EQUAL( 0, get_producer_info( "producer3" )["total_votes"].as_uint64() );

   //proxied voter bob decreases stake
   BOOST_REQUIRE_EQUAL( success(), unstake( "bob", "50.0001 EOS", "50.0001 EOS", 0 ) );
   BOOST_REQUIRE_EQUAL( 2200003, get_voter_info( "alice" )["proxied_votes"].as_uint64() );
   BOOST_REQUIRE_EQUAL( 2700005, get_producer_info( "producer1" )["total_votes"].as_uint64() );
   BOOST_REQUIRE_EQUAL( 2700005, get_producer_info( "producer2" )["total_votes"].as_uint64() );
   BOOST_REQUIRE_EQUAL( 0, get_producer_info( "producer3" )["total_votes"].as_uint64() );

   //proxied voter carol chooses another proxy
   BOOST_REQUIRE_EQUAL( success(), push_action( N(carol), N(voteproducer), mvo()
                                                ("voter",  "carol")
                                                ("proxy", "donald" )
                                                ("producers", vector<account_name>() )
                        )
   );
   BOOST_REQUIRE_EQUAL( 500001, get_voter_info( "alice" )["proxied_votes"].as_uint64() );
   BOOST_REQUIRE_EQUAL( 1700002, get_voter_info( "donald" )["proxied_votes"].as_uint64() );
   BOOST_REQUIRE_EQUAL( 1000003, get_producer_info( "producer1" )["total_votes"].as_uint64() );
   BOOST_REQUIRE_EQUAL( 1000003, get_producer_info( "producer2" )["total_votes"].as_uint64() );
   BOOST_REQUIRE_EQUAL( 0, get_producer_info( "producer3" )["total_votes"].as_uint64() );

   //bob switches to direct voting and votes for one of the same producers, but not for another one
   BOOST_REQUIRE_EQUAL( success(), push_action( N(bob), N(voteproducer), mvo()
                                                ("voter",  "bob")
                                                ("proxy", "")
                                                ("producers", vector<account_name>{ N(producer2) } )
                        )
   );
   BOOST_REQUIRE_EQUAL( 0, get_voter_info( "alice" )["proxied_votes"].as_uint64() );
   BOOST_REQUIRE_EQUAL(  500002, get_producer_info( "producer1" )["total_votes"].as_uint64() );
   BOOST_REQUIRE_EQUAL( 1000003, get_producer_info( "producer2" )["total_votes"].as_uint64() );
   BOOST_REQUIRE_EQUAL( 0, get_producer_info( "producer3" )["total_votes"].as_uint64() );

} FC_LOG_AND_RETHROW()


BOOST_FIXTURE_TEST_CASE( vote_both_proxy_and_producers, eosio_system_tester ) try {
   //alice becomes a proxy
   BOOST_REQUIRE_EQUAL( success(), push_action( N(alice), N(regproxy), mvo()
                                                ("proxy",  "alice")
                        )
   );
   REQUIRE_MATCHING_OBJECT( proxy( "alice" ), get_voter_info( "alice" ) );

   //carol becomes a producer
   BOOST_REQUIRE_EQUAL( success(), regproducer( "carol", 1) );

   //bob chooses alice as a proxy
   issue( "bob", "1000.0000 EOS",  config::system_account_name );
   BOOST_REQUIRE_EQUAL( success(), stake( "bob", "100.0002 EOS", "50.0001 EOS", "50.0000 EOS" ) );
   BOOST_REQUIRE_EQUAL( error("condition: assertion failed: cannot vote for producers and proxy at same time"),
                        push_action( N(bob), N(voteproducer), mvo()
                                     ("voter",  "bob")
                                     ("proxy", "alice" )
                                     ("producers", vector<account_name>{ N(carol) } )
                        )
   );

} FC_LOG_AND_RETHROW()


BOOST_FIXTURE_TEST_CASE( select_invalid_proxy, eosio_system_tester ) try {
   //accumulate proxied votes
   issue( "bob", "1000.0000 EOS",  config::system_account_name );
   BOOST_REQUIRE_EQUAL( success(), stake( "bob", "100.0002 EOS", "50.0001 EOS", "50.0000 EOS" ) );

   //selecting account not registered as a proxy
   BOOST_REQUIRE_EQUAL( error( "condition: assertion failed: proxy not found" ),
                        push_action(N(bob), N(voteproducer), mvo()
                                    ("voter",  "bob")
                                    ("proxy", "alice" )
                                    ("producers", vector<account_name>() )
                        )
   );

   //selecting not existing account as a proxy
   BOOST_REQUIRE_EQUAL( error( "condition: assertion failed: proxy not found" ),
                        push_action(N(bob), N(voteproducer), mvo()
                                    ("voter",  "bob")
                                    ("proxy", "notexist" )
                                    ("producers", vector<account_name>() )
                        )
   );

} FC_LOG_AND_RETHROW()


BOOST_FIXTURE_TEST_CASE( double_register_unregister_proxy_keeps_votes, eosio_system_tester ) try {
   //alice becomes a proxy
   BOOST_REQUIRE_EQUAL( success(), push_action( N(alice), N(regproxy), mvo()
                                                ("proxy",  "alice")
                        )
   );
   issue( "alice", "1000.0000 EOS",  config::system_account_name );
   BOOST_REQUIRE_EQUAL( success(), stake( "alice", "5.0000 EOS", "5.0000 EOS", "50.0000 EOS" ) );
   REQUIRE_MATCHING_OBJECT( proxy( "alice" )( "staked", M("10.0000 EOS" ) ), get_voter_info( "alice" ) );

   //bob stakes and selects alice as a proxy
   issue( "bob", "1000.0000 EOS",  config::system_account_name );
   BOOST_REQUIRE_EQUAL( success(), stake( "bob", "100.0002 EOS", "50.0001 EOS", "50.0000 EOS" ) );
   BOOST_REQUIRE_EQUAL( success(), push_action( N(bob), N(voteproducer), mvo()
                                                ("voter",  "bob")
                                                ("proxy", "alice" )
                                                ("producers", vector<account_name>() )
                        )
   );
   REQUIRE_MATCHING_OBJECT( proxy( "alice" )( "proxied_votes", 1500003 )( "staked", M("10.0000 EOS" ) ), get_voter_info( "alice" ) );

   //double regestering should fail without affecting total votes and stake
   BOOST_REQUIRE_EQUAL( error( "condition: assertion failed: account is already a proxy" ),
                        push_action( N(alice), N(regproxy), mvo()
                                     ("proxy",  "alice")
                        )
   );
   REQUIRE_MATCHING_OBJECT( proxy( "alice" )( "proxied_votes", 1500003 )( "staked", M("10.0000 EOS" ) ), get_voter_info( "alice" ) );

   //uregister
   BOOST_REQUIRE_EQUAL( success(), push_action( N(alice), N(unregproxy), mvo()
                                                ("proxy",  "alice")
                        )
   );
   REQUIRE_MATCHING_OBJECT( voter( "alice" )( "proxied_votes", 1500003 )( "staked", M("10.0000 EOS" ) ), get_voter_info( "alice" ) );

   //double unregistering should not affect proxied_votes and stake
   BOOST_REQUIRE_EQUAL( error( "condition: assertion failed: account is not a proxy" ),
                        push_action( N(alice), N(unregproxy), mvo()
                                     ("proxy",  "alice")
                        )
   );
   REQUIRE_MATCHING_OBJECT( voter( "alice" )( "proxied_votes", 1500003 )( "staked", M("10.0000 EOS" ) ), get_voter_info( "alice" ) );

} FC_LOG_AND_RETHROW()


BOOST_FIXTURE_TEST_CASE( proxy_cannot_use_another_proxy, eosio_system_tester ) try {
   //alice becomes a proxy
   BOOST_REQUIRE_EQUAL( success(), push_action( N(alice), N(regproxy), mvo()
                                                ("proxy",  "alice")
                        )
   );

   //bob becomes a proxy
   BOOST_REQUIRE_EQUAL( success(), push_action( N(bob), N(regproxy), mvo()
                                                ("proxy",  "bob")
                        )
   );
   //proxy should not be able to use a proxy
   issue( "bob", "1000.0000 EOS",  config::system_account_name );
   BOOST_REQUIRE_EQUAL( success(), stake( "bob", "100.0002 EOS", "50.0001 EOS", "50.0000 EOS" ) );
   BOOST_REQUIRE_EQUAL( error( "condition: assertion failed: account registered as a proxy is not allowed to use a proxy" ),
                        push_action( N(bob), N(voteproducer), mvo()
                                     ("voter",  "bob")
                                     ("proxy", "alice" )
                                     ("producers", vector<account_name>() )
                        )
   );

   //voter that uses a proxy should not be allowed to become a proxy
   issue( "carol", "1000.0000 EOS",  config::system_account_name );
   BOOST_REQUIRE_EQUAL( success(), stake( "carol", "100.0002 EOS", "50.0001 EOS", "50.0000 EOS" ) );
   BOOST_REQUIRE_EQUAL( success(), push_action( N(carol), N(voteproducer), mvo()
                                                ("voter",  "carol")
                                                ("proxy", "alice" )
                                                ("producers", vector<account_name>() )
                        )
   );
   BOOST_REQUIRE_EQUAL( error( "condition: assertion failed: account that uses a proxy is not allowed to become a proxy" ),
                        push_action( N(carol), N(regproxy), mvo()
                                     ("proxy",  "carol")
                        )
   );

   //proxy should not be able to use itself as a proxy
   BOOST_REQUIRE_EQUAL( error( "condition: assertion failed: account registered as a proxy is not allowed to use a proxy" ),
                        push_action( N(bob), N(voteproducer), mvo()
                                     ("voter",  "bob")
                                     ("proxy", "bob" )
                                     ("producers", vector<account_name>() )
                        )
   );

} FC_LOG_AND_RETHROW()


BOOST_FIXTURE_TEST_CASE( elect_poducers_and_parameters, eosio_system_tester ) try {
   create_accounts( {  N(producer1), N(producer2), N(producer3) } );
   BOOST_REQUIRE_EQUAL( success(), regproducer( "producer1", 1) );
   BOOST_REQUIRE_EQUAL( success(), regproducer( "producer2", 3) );
   BOOST_REQUIRE_EQUAL( success(), regproducer( "producer3", 5) );
   /*
   issue( "alice", "1000.0000 EOS",  config::system_account_name );
   BOOST_REQUIRE_EQUAL( success(), stake( "alice", "100.0000 EOS", "50.0000 EOS", "50.0000 EOS" ) );
   //vote for producers
   BOOST_REQUIRE_EQUAL( success(), push_action(N(alice), N(voteproducer), mvo()
                                               ("voter",  "alice")
                                               ("proxy", name(0).to_string() )
                                               ("producers", vector<account_name>{ N(producer1) } )
                        )
   );
   produce_blocks(100);
   auto producer_keys = control->get_global_properties().active_producers.producers;
   BOOST_REQUIRE_EQUAL( 1, producer_keys.size() );
   BOOST_REQUIRE_EQUAL( name("producer1"), producer_keys[0].producer_name );
*/
   issue( "bob", "1000.0000 EOS",  config::system_account_name );
   BOOST_REQUIRE_EQUAL( success(), stake( "bob", "200.0000 EOS", "100.0000 EOS", "50.0000 EOS" ) );
   BOOST_REQUIRE_EQUAL( success(), push_action(N(bob), N(voteproducer), mvo()
                                               ("voter",  "bob")
                                               ("proxy", name(0).to_string() )
                                               ("producers", vector<account_name>{ N(producer1), N(producer2) } )
                        )
   );
   std::cout << "after push block" << std::endl;
   produce_blocks(200);
   auto producer_keys = control->get_global_properties().active_producers.producers;
   std::cout << "producers: " << std::endl;
   for (auto& x : producer_keys) {
      std::cout << x.producer_name << std::endl;
   }
   BOOST_REQUIRE_EQUAL( 2, producer_keys.size() );
   BOOST_REQUIRE_EQUAL( name("producer2"), producer_keys[0].producer_name );
   BOOST_REQUIRE_EQUAL( name("producer1"), producer_keys[1].producer_name );

} FC_LOG_AND_RETHROW()

BOOST_AUTO_TEST_SUITE_END()<|MERGE_RESOLUTION|>--- conflicted
+++ resolved
@@ -99,7 +99,7 @@
          ("max_inline_depth", 4 + n)
          ("max_inline_action_size", 4096 + n)
          ("max_generated_transaction_size", 64*1024 + n)
-         ("inflation_rate", 1050 + n)
+         ("percent_of_max_inflation_rate", 50 + n)
          ("storage_reserve_ratio", 100 + n);
    }
 
@@ -469,43 +469,6 @@
 
 // Tests for voting
 
-<<<<<<< HEAD
-void require_simple_voter(const fc::variant& vi) {
-   //BOOST_REQUIRE_EQUAL( vi, vi );
-   BOOST_REQUIRE_EQUAL( true, vi.is_object() );
-   BOOST_REQUIRE_EQUAL( name(0).to_string(), vi["proxy"].as_string() );
-   BOOST_REQUIRE_EQUAL( 0, vi["is_proxy"].as_uint64() ); //uint32
-   BOOST_REQUIRE_EQUAL( 0, vi["unstaking"].as_uint64() );
-   BOOST_REQUIRE_EQUAL( 0, vi["unstake_per_week"].as_uint64() );
-   BOOST_REQUIRE_EQUAL( 0, vi["proxied_votes"].as_uint64() ); //uint128
-   BOOST_REQUIRE_EQUAL( true, vi["producers"].is_array() );
-   BOOST_REQUIRE_EQUAL( true, vi["producers"].get_array().empty() );
-   BOOST_REQUIRE_EQUAL( 0, vi["deferred_trx_id"].as_uint64() );
-   BOOST_REQUIRE_EQUAL( 0, vi["last_unstake"].as_uint64() );
-}
-
-static fc::variant producer_parameters_example(int n) {
-   return mutable_variant_object()
-      ("target_block_size", 1024 * 1024 + n)
-      ("max_block_size", 10 * 1024 + n)
-      ("target_block_acts_per_scope", 1000 + n)
-      ("max_block_acts_per_scope", 10000 + n)
-      ("target_block_acts", 1100 + n)
-      ("max_block_acts", 11000 + n)
-      ("max_storage_size", 2000 + n)
-      ("max_transaction_lifetime", 3600 + n)
-      ("max_transaction_exec_time", 9900 + n)
-      ("max_authority_depth", 6 + n)
-      ("max_inline_depth", 4 + n)
-      ("max_inline_action_size", 4096 + n)
-      ("max_generated_transaction_size", 64*1024 + n)
-      ("percent_of_max_inflation_rate", 50 + n)
-      ("storage_reserve_ratio", 100 + n);
-}
-
-
-=======
->>>>>>> 9d60b972
 BOOST_FIXTURE_TEST_CASE( producer_register_unregister, eosio_system_tester ) try {
    issue( "alice", "1000.0000 EOS",  config::system_account_name );
 
