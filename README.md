# Eos

[![Build Status](https://travis-ci.org/EOSIO/eos.svg?branch=master)](https://travis-ci.org/EOSIO/eos)

Welcome to the EOS.IO source code repository!

## Getting Started
The following instructions overview the process of getting the software, building it, running a simple test network that produces blocks, account creation and uploading a sample contract to the blockchain.

## Setting up a build/development environment
This project is written primarily in C++14 and uses CMake as its build system. An up-to-date Clang and the latest version of CMake is recommended.

Dependencies:

* Clang 4.0.0
* CMake 3.5.1
* Boost 1.64
* OpenSSL
* LLVM 4.0
* [secp256k1-zkp (Cryptonomex branch)](https://github.com/cryptonomex/secp256k1-zkp.git)
* [binaryen](https://github.com/WebAssembly/binaryen.git)

### Clean install Ubuntu 16.10

Install the development toolkit:

```commandline
sudo apt-get update
wget -O - https://apt.llvm.org/llvm-snapshot.gpg.key|sudo apt-key add -
sudo apt-get install clang-4.0 lldb-4.0 cmake make \
                     libbz2-dev libssl-dev libgmp3-dev \
                     autotools-dev build-essential \
                     libbz2-dev libicu-dev python-dev \
                     autoconf libtool git
```

Install Boost 1.64:

```commandline
cd ~
wget -c 'https://sourceforge.net/projects/boost/files/boost/1.64.0/boost_1_64_0.tar.bz2/download' -O boost_1.64.0.tar.bz2
tar xjf boost_1.64.0.tar.bz2
cd boost_1_64_0/
./bootstrap.sh "--prefix=$BOOST_ROOT"
./b2 install
echo "export BOOST_ROOT=$HOME/opt/boost_1_64_0" >> ~/.bash_profile
source ~/.bash_profile
```

Install [secp256k1-zkp (Cryptonomex branch)](https://github.com/cryptonomex/secp256k1-zkp.git):
        
```commandline
cd ~
git clone https://github.com/cryptonomex/secp256k1-zkp.git
cd secp256k1-zkp
./autogen.sh
./configure
make
sudo make install
```

Also, to use the WASM compiler, eos has an external dependency on [binaryen](https://github.com/WebAssembly/binaryen.git):

```commandline
cd ~
git clone https://github.com/WebAssembly/binaryen.git
cd ~/binaryen
git checkout tags/1.37.14
cmake . && make

```

Add BINARYEN_ROOT to your .bash_profile:

```commandline
echo "export BINARYEN_ROOT=~/binaryen" >> ~/.bash_profile
source ~/.bash_profile
```

By default LLVM and clang do not include the WASM build target, so you will have to build it yourself:

```commandline
mkdir  ~/wasm-compiler
cd ~/wasm-compiler
git clone --depth 1 --single-branch --branch release_40 https://github.com/llvm-mirror/llvm.git
cd llvm/tools
git clone --depth 1 --single-branch --branch release_40 https://github.com/llvm-mirror/clang.git
cd ..
mkdir build
cd build
cmake -G "Unix Makefiles" -DCMAKE_INSTALL_PREFIX=.. -DLLVM_TARGETS_TO_BUILD= -DLLVM_EXPERIMENTAL_TARGETS_TO_BUILD=WebAssembly -DCMAKE_BUILD_TYPE=Release ../
make -j4 install
```

### macOS Sierra 10.12.6

macOS additional Dependencies:

* Brew
* Newest XCode

Upgrade your XCode to the newest version:

```commandline
xcode-select --install
```

Install homebrew:

```commandline
ruby -e "$(curl -fsSL https://raw.githubusercontent.com/Homebrew/install/master/install)"
```

Install the dependencies:

```commandline
brew update
brew install git automake libtool boost openssl llvm
```

Install [secp256k1-zkp (Cryptonomex branch)](https://github.com/cryptonomex/secp256k1-zkp.git):
        
```commandline
cd ~
git clone https://github.com/cryptonomex/secp256k1-zkp.git
cd secp256k1-zkp
./autogen.sh
./configure
make
sudo make install
```

Install [binaryen v1.37.14](https://github.com/WebAssembly/binaryen.git):

```commandline
cd ~
git clone https://github.com/WebAssembly/binaryen.git
cd ~/binaryen
git checkout tags/1.37.14
cmake . && make
```

Add BINARYEN_ROOT to your .bash_profile:

```commandline
echo "export BINARYEN_ROOT=~/binaryen" >> ~/.bash_profile
source ~/.bash_profile
```


Build LLVM and clang for WASM:

```commandline
mkdir  ~/wasm-compiler
cd ~/wasm-compiler
git clone --depth 1 --single-branch --branch release_40 https://github.com/llvm-mirror/llvm.git
cd llvm/tools
git clone --depth 1 --single-branch --branch release_40 https://github.com/llvm-mirror/clang.git
cd ..
mkdir build
cd build
cmake -G "Unix Makefiles" -DCMAKE_INSTALL_PREFIX=.. -DLLVM_TARGETS_TO_BUILD= -DLLVM_EXPERIMENTAL_TARGETS_TO_BUILD=WebAssembly -DCMAKE_BUILD_TYPE=Release ../
make -j4 install
```

Add WASM_LLVM_CONFIG and LLVM_DIR to your .bash_profile:

```commandline
echo "export WASM_LLVM_CONFIG=~/wasm-compiler/llvm/bin/llvm-config" >> ~/.bash_profile
echo "export LLVM_DIR=/usr/local/Cellar/llvm/4.0.1/lib/cmake/llvm" >> ~/.bash_profile
source ~/.bash_profile
```

## Building and running a node

### Getting the code
To download all of the code, download Eos and a recursion or two of submodules. The easiest way to get all of this is to do a recursive clone:

`git clone https://github.com/eosio/eos --recursive`

If a repo is cloned without the `--recursive` flag, the submodules can be retrieved after the fact by running this command from within the repo:

`git submodule update --init --recursive`

### Using the WASM compiler to perform a full build of the project

The WASM_LLVM_CONFIG environment variable is used to find our recently built WASM compiler.
This is needed to compile the example contracts inside eos/contracts folder and their respective tests.

```commandline
cd ~
git clone https://github.com/eosio/eos --recursive
mkdir -p ~/eos/build && cd ~/eos/build
cmake -DBINARYEN_BIN=~/binaryen/bin ..
make -j4
```

Out-of-source builds are also supported. To override clang's default choice in compiler, add these flags to the CMake command:

`-DCMAKE_CXX_COMPILER=/path/to/c++ -DCMAKE_C_COMPILER=/path/to/cc`

For a debug build, add `-DCMAKE_BUILD_TYPE=Debug`. Other common build types include `Release` and `RelWithDebInfo`.

To run the test suite after building, run the `chain_test` executable in the `tests` folder.

### Creating and launching a single-node testnet
After successfully building the project, the `eosd` binary should be present in the `programs/eosd` directory. Go ahead and run `eosd` -- it will probably exit with an error, but if not, close it immediately with Ctrl-C. Note that `eosd` will have created a directory named `data-dir` containing the default configuration (`config.ini`) and some other internals. This default data storage path can be overridden by passing `--data-dir /path/to/data` to `eosd`.

Edit the `config.ini` file, adding the following settings to the defaults already in place:

```
# Load the testnet genesis state, which creates some initial block producers with the default key
genesis-json = /path/to/eos/source/genesis.json
# Enable production on a stale chain, since a single-node test chain is pretty much always stale
enable-stale-production = true
# Enable block production with the testnet producers
producer-name = inita
producer-name = initb
producer-name = initc
producer-name = initd
producer-name = inite
producer-name = initf
producer-name = initg
producer-name = inith
producer-name = initi
producer-name = initj
producer-name = initk
producer-name = initl
producer-name = initm
producer-name = initn
producer-name = inito
producer-name = initp
producer-name = initq
producer-name = initr
producer-name = inits
producer-name = initt
producer-name = initu
# Load the block producer plugin, so we can produce blocks
plugin = eos::producer_plugin
# As well as API and HTTP plugins
plugin = eos::chain_api_plugin
plugin = eos::http_plugin
```

Now it should be possible to run `eosd` and see it begin producing blocks. At present, the P2P code is not implemented, so only single-node configurations are possible. When the P2P networking is implemented, these instructions will be updated to show how to create an example multi-node testnet.

## Accounts and smart contracts

EOS comes with example contracts that can be uploaded and run. To upload and test them, please follow the steps below.

### Create accounts for your smart contracts

To publish sample smart contracts you need to create accounts for them.

At the moment for the testing purposes you need to run `eosd` with `--skip-transaction-signatures` flag to successfully create accounts and run transactions.

Run the node:

```commandline
cd ~/eos/build/programs/eosd/
./eosd --skip-transaction-signatures
```

First, generate public/private key pairs for the `owner_key` and `active_key`. We will need them to create an account:

```commandline
cd ~/eos/build/programs/eosc/
./eosc create key
./eosc create key
```

You will get two pairs of a public and private key:

```
Private key: XXXXXXXXXXXXXXXXXXXXXXXXXXXXXXXXXXXXXXXXXXXXXXXXXXX
Public key:  XXXXXXXXXXXXXXXXXXXXXXXXXXXXXXXXXXXXXXXXXXXXXXXXXXXXX
```

Save the values for future reference.

Run `create` command where `PUBLIC_KEY_1` and `PUBLIC_KEY_2` are the values generated by the `create key` command:

```commandline
./eosc create account inita exchange PUBLIC_KEY_1 PUBLIC_KEY_2 
```

You should get a json response back with a transaction ID confirming it was executed successfully.

Check that account was successfully created: 

```commandline
./eosc get account exchange
```

You should get a response similar to this:

```json
{
  "name": "exchange",
  "eos_balance": 0,
  "staked_balance": 1,
  "unstaking_balance": 0,
  "last_unstaking_time": "2106-02-07T06:28:15"
}
```

### Upload example contract

With an account for a contract created, you can upload a sample contract:

```commandline
cd ~/eos/build/programs/eosc/ 
./eosc contract exchange ../../../contracts/exchange/exchange.wast ../../../contracts/exchange/exchange.abi
```

## Run eos in docker

Simple and fast setup of EOS on Docker is also available. Firstly, install dependencies:

 - [Docker](https://docs.docker.com)
 - [Docker-compose](https://github.com/docker/compose)
 - [Docker-volumes](https://github.com/cpuguy83/docker-volumes)

Build eos image

```
git clone https://github.com/EOSIO/eos.git --recursive
cd eos
cp genesis.json Docker 
docker build -t eosio/eos -f Docker/Dockerfile .
```

Starting the Docker this can be tested from container's host machine:

```
sudo rm -rf /data/store/eos # options 
sudo mkdir -p /data/store/eos
docker-compose -f Docker/docker-compose.yml up
```

<<<<<<< HEAD
Get chain info
=======
Get chain info:
>>>>>>> 708f7ccb

```
curl http://127.0.0.1:8888/v1/chain/get_info
```

### Run contract in docker example

You can run the `eosc` commands via `docker exec` command. For example:

```
docker exec docker_eos_1 eosc contract exchange contracts/exchange/exchange.wast contracts/exchange/exchange.abi
```<|MERGE_RESOLUTION|>--- conflicted
+++ resolved
@@ -338,11 +338,7 @@
 docker-compose -f Docker/docker-compose.yml up
 ```
 
-<<<<<<< HEAD
-Get chain info
-=======
 Get chain info:
->>>>>>> 708f7ccb
 
 ```
 curl http://127.0.0.1:8888/v1/chain/get_info
