--- conflicted
+++ resolved
@@ -17,80 +17,45 @@
    void apply( uint64_t code, uint64_t action ) {
       if( code == N(simpledb) ) {
          if( action == N(insertkv1) ) {
-<<<<<<< HEAD
             // eosioc push message simpledb insertkv1 '{"key":"a", "value":"aa"}' -S simpledb
             // eosioc get table simpledb simpledb keyvalue1
-            auto kv1 = eosio::current_action<key_value1>();
-            //eosio::print(kv1.key.len, "-", (const char*)kv1.key.str, "->" , kv1.value.len, "-", (const char*)kv1.value.str, "\n");
-
-            //Use kv1 in some way
-            bytes kv1_bytes = eosio::value_to_bytes(kv1);
-
-            uint32_t err = store_str( N(simpledb), N(keyvalue1), (char *)kv1.key.get_data(), kv1.key.get_size(), (char*)kv1_bytes.data, kv1_bytes.len);
-         } else if( action == N(insertkv2) ) {
-            // eosioc push message simpledb insertkv2 '{"key":"a", "value":{"name":"aaa", "age":10}}' -S simpledb
-            // eosioc get table simpledb simpledb keyvalue2
-            auto kv2 = eosio::current_action<key_value2>();
-            //eosio::print(kv2.key.len, "-", (const char*)kv2.key.str, "->" , (const char*)kv2.value.name.str, "-", kv2.value.age, "\n");
-
-            //Use kv2 in some way
-            bytes kv2_bytes = eosio::value_to_bytes(kv2);
-
-            uint32_t err = store_str( N(simpledb), N(keyvalue2), (char *)kv2.key.get_data(), kv2.key.get_size(), (char*)kv2_bytes.data, kv2_bytes.len);
-
-         } else if( action == N(insert1) ) {
-            record1 tmp;
-            read_action(&tmp, sizeof(tmp));
-            store_i64( N(simpledb), N(record1), &tmp, sizeof(tmp) );
-         } else if(action == N(insert2)) {
-            record2 tmp;
-            read_action(&tmp, sizeof(tmp));
-            store_i128i128( N(simpledb), N(record2), &tmp, sizeof(tmp) );
-         } else if(action == N(insert3)) {
-            record3 tmp;
-            read_action(&tmp, sizeof(tmp));
-            store_i64i64i64( N(simpledb), N(record3), &tmp, sizeof(tmp) );
-=======
-            // eosc push message simpledb insertkv1 '{"key":"a", "value":"aa"}' -S simpledb
-            // eosc get table simpledb simpledb keyvalue1
             auto kv1 = eosio::current_message<key_value1>();
             eosio::print("Inserting key_value1\n");
             eosio::dump(kv1);
             bytes b = eosio::raw::pack(kv1.value);
             uint32_t err = store_str( N(simpledb), N(keyvalue1), (char *)kv1.key.get_data(), kv1.key.get_size(), (char*)b.data, b.len);
          } else if( action == N(insertkv2) ) {
-            // eosc push message simpledb insertkv2 '{"key":"a", "value":{"name":"aaa", "age":10}}' -S simpledb
-            // eosc get table simpledb simpledb keyvalue2
+            // eosioc push message simpledb insertkv2 '{"key":"a", "value":{"name":"aaa", "age":10}}' -S simpledb
+            // eosioc get table simpledb simpledb keyvalue2
             auto kv2 = eosio::current_message<key_value2>();
             eosio::print("Inserting key_value2\n");
             eosio::dump(kv2);
             bytes b = eosio::raw::pack(kv2.value);
             uint32_t err = store_str( N(simpledb), N(keyvalue2), (char *)kv2.key.get_data(), kv2.key.get_size(), (char*)b.data, b.len);
          } else if( action == N(insert1) ) {
-            // eosc push message simpledb insert1 '{"key":75}' -S simpledb
-            // eosc get table simpledb simpledb record1
+            // eosioc push message simpledb insert1 '{"key":75}' -S simpledb
+            // eosioc get table simpledb simpledb record1
             auto tmp = eosio::current_message<record1>();
             eosio::print("Inserting record1\n");
             eosio::dump(tmp);
             auto bytes = eosio::raw::pack(tmp);
             store_i64( N(simpledb), N(record1), bytes.data, bytes.len);
          } else if(action == N(insert2)) {
-            // eosc push message simpledb insert2 '{"key1":"75", "key2":"77"}' -S simpledb
-            // eosc get table simpledb simpledb record2
+            // eosioc push message simpledb insert2 '{"key1":"75", "key2":"77"}' -S simpledb
+            // eosioc get table simpledb simpledb record2
             auto tmp = eosio::current_message<record2>();
             eosio::print("Inserting record2\n");
             eosio::dump(tmp);
             auto bytes = eosio::raw::pack(tmp);
             store_i128i128( N(simpledb), N(record2), bytes.data, bytes.len);
          } else if(action == N(insert3)) {
-            // eosc push message simpledb insert3 '{"key1":75, "key2":77, "key3":79}' -S simpledb
-            // eosc get table simpledb simpledb record3
+            // eosioc push message simpledb insert3 '{"key1":75, "key2":77, "key3":79}' -S simpledb
+            // eosioc get table simpledb simpledb record3
             auto tmp = eosio::current_message<record3>();
             eosio::print("Inserting record3\n");
             eosio::dump(tmp);
             auto bytes = eosio::raw::pack(tmp);
             store_i64i64i64( N(simpledb), N(record3), bytes.data, bytes.len);
->>>>>>> b2af4daa
          } else {
             assert(0, "unknown message");
          }
