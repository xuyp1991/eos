--- conflicted
+++ resolved
@@ -92,7 +92,6 @@
 WRAP_SECONDARY_SIMPLE_TYPE(idx128, uint128_t)
 WRAP_SECONDARY_ARRAY_TYPE(idx256, key256)
 
-<<<<<<< HEAD
 template<>
 struct secondary_iterator<double> {
    static int db_idx_next( int iterator, uint64_t* primary ) { return db_idx_double_next( iterator, primary ); }
@@ -137,8 +136,6 @@
 template<uint64_t TableName, typename T, typename... Indices>
 class multi_index;
 
-=======
->>>>>>> 1f97a160
 template<uint64_t IndexName, typename Extractor>
 struct indexed_by {
    enum constants { index_name   = IndexName };
