#pragma once

#ifdef __cplusplus
extern "C" {
#endif

   /**
    * @defgroup privilegedapi Privileged API
    * @ingroup systemapi
    * @brief Defines an API for accessing configuration of the chain that can only be done by privileged accounts
    */

   /**
    * @defgroup privilegedcapi Privileged C API
    * @ingroup privilegedapi
    * @brief Defines %C Privileged API
    *
    * @{
    */

<<<<<<< HEAD
   /**
    * @brief Set the resource limit of an account
    * Set the resource limit of an account
    * @param account - name of the account whose resource limit to be set
    * @param ram_bytes - ram limit
    * @param net_weight - net limit
    * @param cpu_weight - cput limit
    */
   void set_resource_limits( account_name account, uint64_t ram_bytes, uint64_t net_weight, uint64_t cpu_weight );
=======
   void set_resource_limits( account_name account, int64_t ram_bytes, int64_t net_weight, int64_t cpu_weight );

   /**
    * Propose the new active producer schedule
    * @param producer_data - packed data of produce_keys in the appropriate producer schedule order
    * @param producer_data_size - size of the data buffer
    *
    * @return -1 if proposing a new producer schedule was unsuccessful, otherwise returns the version of the new proposed schedule
    */
   int64_t set_proposed_producers( char *producer_data, uint32_t producer_data_size );
>>>>>>> 7d0229f7

   /**
    * @brief Set new active producers
    * Set new active producers. Producers will only be activated once the block which starts the next round is irrreversible
    * @param producer_data - pointer to producer schedule packed as bytes
    * @param producer_data_size - size of the packed producer schedule 
    * @pre `producer_data` is a valid pointer to a range of memory at least `producer_data_size` bytes long that contains serialized produced schedule data
    */
   void set_active_producers( char *producer_data, uint32_t producer_data_size );
   /**
    * @brief Check if an account is privileged
    * Check if an account is privileged
    * @param account - name of the account to be checked
    * @return true if the account is privileged
    * @return false if the account is not privileged
    */
   bool is_privileged( account_name account );

   /**
    * @brief Set the privileged status of an account
    * Set the privileged status of an account
    * @param account - name of the account whose privileged account to be set
    * @param is_priv - privileged status
    */
   void set_privileged( account_name account, bool is_priv );

<<<<<<< HEAD
   /**
    * @brief Set the blockchain parameters
    * Set the blockchain parameters
    * @param data - pointer to blockchain parameters packed as bytes
    * @param datalen - size of the packed blockchain parameters
    * @pre `data` is a valid pointer to a range of memory at least `datalen` bytes long that contains packed blockchain params data
    */
   void     set_blockchain_parameters_packed(char* data, uint32_t datalen);
=======
   void set_blockchain_parameters_packed(char* data, uint32_t datalen);
>>>>>>> 7d0229f7

   /**
    * @brief Retrieve the blolckchain parameters
    * Retrieve the blolckchain parameters
    * @param data - output buffer of the blockchain parameters, only retrieved if sufficent size to hold packed data.
    * @param datalen - size of the data buffer, 0 to report required size.
    * @return size of the blockchain parameters
    * @pre `data` is a valid pointer to a range of memory at least `datalen` bytes long
    * @post `data` is filled with packed blockchain parameters
    */
   uint32_t get_blockchain_parameters_packed(char* data, uint32_t datalen);

   /**
    * @brief Activate new feature
    * Activate new feature
    * @param f - name (identifier) of the feature to be activated
    */
   void activate_feature( int64_t f );

   ///@ } privilegedcapi
#ifdef __cplusplus
}
#endif<|MERGE_RESOLUTION|>--- conflicted
+++ resolved
@@ -18,7 +18,6 @@
     * @{
     */
 
-<<<<<<< HEAD
    /**
     * @brief Set the resource limit of an account
     * Set the resource limit of an account
@@ -27,8 +26,6 @@
     * @param net_weight - net limit
     * @param cpu_weight - cput limit
     */
-   void set_resource_limits( account_name account, uint64_t ram_bytes, uint64_t net_weight, uint64_t cpu_weight );
-=======
    void set_resource_limits( account_name account, int64_t ram_bytes, int64_t net_weight, int64_t cpu_weight );
 
    /**
@@ -39,13 +36,12 @@
     * @return -1 if proposing a new producer schedule was unsuccessful, otherwise returns the version of the new proposed schedule
     */
    int64_t set_proposed_producers( char *producer_data, uint32_t producer_data_size );
->>>>>>> 7d0229f7
 
    /**
     * @brief Set new active producers
     * Set new active producers. Producers will only be activated once the block which starts the next round is irrreversible
     * @param producer_data - pointer to producer schedule packed as bytes
-    * @param producer_data_size - size of the packed producer schedule 
+    * @param producer_data_size - size of the packed producer schedule
     * @pre `producer_data` is a valid pointer to a range of memory at least `producer_data_size` bytes long that contains serialized produced schedule data
     */
    void set_active_producers( char *producer_data, uint32_t producer_data_size );
@@ -66,7 +62,6 @@
     */
    void set_privileged( account_name account, bool is_priv );
 
-<<<<<<< HEAD
    /**
     * @brief Set the blockchain parameters
     * Set the blockchain parameters
@@ -74,10 +69,7 @@
     * @param datalen - size of the packed blockchain parameters
     * @pre `data` is a valid pointer to a range of memory at least `datalen` bytes long that contains packed blockchain params data
     */
-   void     set_blockchain_parameters_packed(char* data, uint32_t datalen);
-=======
    void set_blockchain_parameters_packed(char* data, uint32_t datalen);
->>>>>>> 7d0229f7
 
    /**
     * @brief Retrieve the blolckchain parameters
