/**
 *  @file
 *  @copyright defined in eos/LICENSE.txt
 */
#pragma once
#include <eosiolib/types.h>

extern "C" {
   /**
    * @defgroup transactionapi Transaction API
    * @ingroup contractdev
    * @brief Defines API for sending transactions and inline actions
    *
    *
    * Deferred transactions will not be processed until a future block.  They
    * can therefore have no effect on the success of failure of their parent
    * transaction so long as they appear well formed.  If any other condition
    * causes the parent transaction to be marked as failing, then the deferred
    * transaction will never be processed.
    *
    * Deferred transactions must adhere to the permissions available to the
    * parent transaction or, in the future, delegated to the contract account
    * for future use.
    *
    * An inline message allows one contract to send another contract a message
    * which is processed immediately after the current message's processing
    * ends such that the success or failure of the parent transaction is
    * dependent on the success of the message. If an inline message fails in
    * processing then the whole tree of transactions and actions rooted in the
    * block will me marked as failing and none of effects on the database will
    * persist.
    *
    * Inline actions and Deferred transactions must adhere to the permissions
    * available to the parent transaction or, in the future, delegated to the
    * contract account for future use.
    */

   /**
    * @defgroup transactioncapi Transaction C API
    * @ingroup transactionapi
    * @brief Defines API for sending transactions
    *
    * @{
    */
   void send_deferred(const uint128_t& sender_id, account_name payer, const char *serialized_transaction, size_t size, uint32_t replace_existing = 0);

<<<<<<< HEAD

    /**
     *  Sends a deferred transaction.
     *
     *  @brief Sends a deferred transaction.
     *  @param sender_id - ID of sender
     *  @param payer - Account paying for RAM
     *  @param serialized_transaction - Pointer of serialized transaction to be deferred
     *  @param size - Size to reserve
     */
   void send_deferred(const uint128_t& sender_id, account_name payer, const char *serialized_transaction, size_t size);

    /**
     *  Cancels a deferred transaction.
     *
     *  @brief Cancels a deferred transaction.
     *  @param sender_id - The id of the sender
     *
     *  @pre The deferred transaction ID exists.
     *  @pre The deferred transaction ID has not yet been published.
     *  @post Deferred transaction canceled.
     *
     *  Example:
     *  @code
     *  id = 0xffffffffffffffff
     *  cancel_deferred( id );
     *  @endcode
     */
   void cancel_deferred(const uint128_t& sender_id);
=======
   /**
    * cancel deferred transaction
    * @return 1 if transaction was canceled, 0 if transaction was not found
    */
   int cancel_deferred(const uint128_t& sender_id);
>>>>>>> 7d0229f7

   /**
    * Access a copy of the currently executing transaction.
    *
    * @brief Access a copy of the currently executing transaction.
    * @param buffer - a buffer to write the current transaction to
    * @param size - the size of the buffer, 0 to return required size
    * @return the size of the transaction written to the buffer, or number of bytes that can be copied if size==0 passed
    */
   size_t read_transaction(char *buffer, size_t size);

   /**
    * Gets the size of the currently executing transaction.
    *
    * @brief Gets the size of the currently executing transaction.
    * @return size of the currently executing transaction
    */
   size_t transaction_size();

   /**
    * Gets the block number used for TAPOS on the currently executing transaction.
    *
    * @brief Gets the block number used for TAPOS on the currently executing transaction.
    * @return block number used for TAPOS on the currently executing transaction
    * Example:
    * @code
    * int tbn = tapos_block_num();
    * @endcode
    */
   int tapos_block_num();

   /**
    * Gets the block prefix used for TAPOS on the currently executing transaction.
    *
    * @brief Gets the block prefix used for TAPOS on the currently executing transaction.
    * @return block prefix used for TAPOS on the currently executing transaction
    * Example:
    * @code
    * int tbp = tapos_block_prefix();
    * @endcode
    */
   int tapos_block_prefix();

   /**
    * Gets the expiration of the currently executing transaction.
    *
    * @brief Gets the expiration of the currently executing transaction.
    * @return expiration of the currently executing transaction
    * Example:
    * @code
    * time tm = expiration();
    * eosio_print(tm);
    * @endcode
    */
   time expiration();

   /**
    * Retrieves the indicated action from the active transaction.
    *
    * @brief Retrieves the indicated action from the active transaction.
    * @param type - 0 for context free action, 1 for action
    * @param index - the index of the requested action
    * @param buff - output packed buff of the action
    * @param size - amount of buff read, pass 0 to have size returned
    * @return the size of the action, -1 on failure
    */
   int get_action( uint32_t type, uint32_t index, char* buff, size_t size );

   /**
    * Retrieve the signed_transaction.context_free_data[index].
    *
    * @brief Retrieve the signed_transaction.context_free_data[index].
    * @param index - the index of the context_free_data entry to retrieve
    * @param buff - output buff of the context_free_data entry
    * @param size - amount of context_free_data[index] to retrieve into buff, 0 to report required size
    * @return size copied, or context_free_data[index].size() if 0 passed for size, or -1 if index not valid
    */
   int get_context_free_data( uint32_t index, char* buff, size_t size );

   ///@ } transactioncapi
}<|MERGE_RESOLUTION|>--- conflicted
+++ resolved
@@ -42,9 +42,6 @@
     *
     * @{
     */
-   void send_deferred(const uint128_t& sender_id, account_name payer, const char *serialized_transaction, size_t size, uint32_t replace_existing = 0);
-
-<<<<<<< HEAD
 
     /**
      *  Sends a deferred transaction.
@@ -55,7 +52,7 @@
      *  @param serialized_transaction - Pointer of serialized transaction to be deferred
      *  @param size - Size to reserve
      */
-   void send_deferred(const uint128_t& sender_id, account_name payer, const char *serialized_transaction, size_t size);
+     void send_deferred(const uint128_t& sender_id, account_name payer, const char *serialized_transaction, size_t size, uint32_t replace_existing = 0);
 
     /**
      *  Cancels a deferred transaction.
@@ -67,20 +64,15 @@
      *  @pre The deferred transaction ID has not yet been published.
      *  @post Deferred transaction canceled.
      *
+     *  @return 1 if transaction was canceled, 0 if transaction was not found
+     *
      *  Example:
      *  @code
      *  id = 0xffffffffffffffff
      *  cancel_deferred( id );
      *  @endcode
      */
-   void cancel_deferred(const uint128_t& sender_id);
-=======
-   /**
-    * cancel deferred transaction
-    * @return 1 if transaction was canceled, 0 if transaction was not found
-    */
    int cancel_deferred(const uint128_t& sender_id);
->>>>>>> 7d0229f7
 
    /**
     * Access a copy of the currently executing transaction.
