--- conflicted
+++ resolved
@@ -3,11 +3,8 @@
  *  @copyright defined in eos/LICENSE.txt
  */
 #pragma once
-<<<<<<< HEAD
-=======
 
 #ifdef __cplusplus
->>>>>>> bd3c613c
 extern "C" {
 #endif
    /**
