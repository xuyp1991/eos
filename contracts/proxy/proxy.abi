--- conflicted
+++ resolved
@@ -20,13 +20,8 @@
     }
   ],
   "actions": [{
-<<<<<<< HEAD
       "name": "setowner",
-      "type": "name"
-=======
-      "action_name": "setowner",
       "type": "setowner"
->>>>>>> b2af4daa
     }
   ],
   "tables": [{
