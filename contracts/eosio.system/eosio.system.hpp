/**
 *  @file
 *  @copyright defined in eos/LICENSE.txt
 */
#pragma once

#include "native.hpp"

#include <eosiolib/asset.hpp>
#include <eosiolib/contract.hpp>
#include <eosiolib/optional.hpp>
#include <eosiolib/privileged.hpp>
#include <eosiolib/singleton.hpp>

#include <string>

namespace eosiosystem {

   using eosio::asset;
   using eosio::indexed_by;
   using eosio::const_mem_fun;

   struct block_header {
      checksum256                               previous;
      time                                      timestamp;
      checksum256                               transaction_mroot;
      checksum256                               action_mroot;
      checksum256                               block_mroot;
      account_name                              producer;
      uint32_t                                  schedule_version;
      eosio::optional<eosio::producer_schedule> new_producers;

      EOSLIB_SERIALIZE(block_header, (previous)(timestamp)(transaction_mroot)(action_mroot)(block_mroot)
                                     (producer)(schedule_version)(new_producers))
   };

<<<<<<< HEAD
   struct eosio_parameters : eosio::blockchain_parameters {
      uint64_t          max_storage_size = 10 * 1024 * 1024;
      uint32_t          percent_of_max_inflation_rate = 0;
      uint32_t          storage_reserve_ratio = 1000;      // ratio * 1000

      EOSLIB_SERIALIZE_DERIVED( eosio_parameters, eosio::blockchain_parameters, (max_storage_size)(percent_of_max_inflation_rate)(storage_reserve_ratio) )
   };

   struct eosio_global_state : eosio_parameters {
      uint64_t             total_storage_bytes_reserved = 0;
      eosio::asset         total_storage_stake;
      eosio::asset         payment_per_block;
      eosio::asset         payment_to_eos_bucket;
      time                 first_block_time_in_cycle = 0;
      uint32_t             blocks_per_cycle = 0;
      time                 last_bucket_fill_time = 0;
      eosio::asset         eos_bucket;

      EOSLIB_SERIALIZE_DERIVED( eosio_global_state, eosio_parameters, (total_storage_bytes_reserved)(total_storage_stake)
                                (payment_per_block)(payment_to_eos_bucket)(first_block_time_in_cycle)(blocks_per_cycle)
                                (last_bucket_fill_time)(eos_bucket) )
   };

   struct producer_info {
      account_name      owner;
      uint128_t         total_votes = 0;
      eosio_parameters  prefs;
      eosio::bytes      packed_key; /// a packed public key object
      eosio::asset      per_block_payments;
      time              last_rewards_claim = 0;
      time              time_became_active = 0;
      time              last_produced_block_time = 0;

      uint64_t    primary_key()const { return owner;       }
      uint128_t   by_votes()const    { return total_votes; }
      bool active() const { return packed_key.size() == sizeof(public_key); }

      EOSLIB_SERIALIZE( producer_info, (owner)(total_votes)(prefs)(packed_key)
                        (per_block_payments)(last_rewards_claim)
                        (time_became_active)(last_produced_block_time) )
   };

   typedef eosio::multi_index< N(producerinfo), producer_info,
                               indexed_by<N(prototalvote), const_mem_fun<producer_info, uint128_t, &producer_info::by_votes>  >
                               >  producers_table;

   typedef eosio::singleton<N(global), eosio_global_state> global_state_singleton;

   static constexpr uint32_t     max_inflation_rate = 5;  // 5% annual inflation
   static constexpr uint32_t     seconds_per_day = 24 * 3600;
   
   class system_contract : public native, private eosio::contract {
   public:

      using eosio::contract::contract;

      // functions defined in delegate_bandwidth.cpp
      void delegatebw( const account_name from, const account_name receiver,
                              const asset stake_net_quantity, const asset stake_cpu_quantity,
                              const asset stake_storage_quantity );

      void undelegatebw( const account_name from, const account_name receiver,
                                const asset unstake_net_quantity, const asset unstake_cpu_quantity,
                                const uint64_t unstake_storage_bytes );

      void refund( const account_name owner );

      // functions defined in voting.cpp

      void regproducer( const account_name producer, const bytes& producer_key, const eosio_parameters& prefs );

      void unregprod( const account_name producer );

      void increase_voting_power( account_name acnt, const eosio::asset& amount );

      void decrease_voting_power( account_name acnt, const eosio::asset& amount );

      static eosio_global_state get_default_parameters();

      eosio::asset payment_per_block(uint32_t percent_of_max_inflation_rate);

      void update_elected_producers(time cycle_time);

      void voteproducer( const account_name voter, const account_name proxy, const std::vector<account_name>& producers );

      void regproxy( const account_name proxy );

      void unregproxy( const account_name proxy );

      void nonce( const std::string& value ) {}

      // functions defined in producer_pay.cpp

      bool update_cycle( time block_time );

      void onblock( const block_header& header );

      void claimrewards( const account_name& owner );

=======
   template<account_name SystemAccount>
   class contract : eosio::contract, public delegate_bandwidth<SystemAccount>, public native<SystemAccount> {
      public:

         contract(account_name self = SystemAccount):
            eosio::contract(self)
         {
         }

         using voting<SystemAccount>::on;
         using delegate_bandwidth<SystemAccount>::on;
         using native<SystemAccount>::on;
         using pe = voting<SystemAccount>;
         using db = delegate_bandwidth<SystemAccount>;
         using producers_table = typename pe::producers_table;
         using global_state_singleton = typename voting<SystemAccount>::global_state_singleton;
         static const uint32_t max_inflation_rate = common<SystemAccount>::max_inflation_rate;
         static const uint32_t seconds_per_day = common<SystemAccount>::seconds_per_day;
         static const uint32_t num_of_payed_producers = 121;

         ACTION( SystemAccount, nonce ) {
            eosio::string                   value;

            EOSLIB_SERIALIZE( nonce, (value) )
         };

         static void on( const nonce& ) {
         }

         static bool update_cycle(time block_time) {
            auto parameters = global_state_singleton::exists() ? global_state_singleton::get()
               : common<SystemAccount>::get_default_parameters();
            if (parameters.first_block_time_in_cycle == 0) {
               // This is the first time onblock is called in the blockchain.
               parameters.last_bucket_fill_time = block_time;
               global_state_singleton::set(parameters);
               voting<SystemAccount>::update_elected_producers(block_time);
               return true;
            }

            static const uint32_t slots_per_cycle = parameters.blocks_per_cycle;
            const uint32_t time_slots = block_time - parameters.first_block_time_in_cycle;
            if (time_slots >= slots_per_cycle) {
               time beginning_of_cycle = block_time - (time_slots % slots_per_cycle);
               voting<SystemAccount>::update_elected_producers(beginning_of_cycle);
               return true;
            }

            return false;
         }

         ACTION(SystemAccount, onblock) {
            block_header header;

            EOSLIB_SERIALIZE(onblock, (header))
         };

         static void on(const onblock& ob) {
            // update parameters if it's a new cycle
            update_cycle(ob.header.timestamp);

            producers_table producers_tbl(SystemAccount, SystemAccount);
            account_name producer = ob.header.producer;
            auto parameters = global_state_singleton::exists() ? global_state_singleton::get()
                  : common<SystemAccount>::get_default_parameters();
            const asset block_payment = parameters.payment_per_block;
            auto prod = producers_tbl.find(producer);
            if ( prod != producers_tbl.end() ) {
               producers_tbl.modify( prod, 0, [&](auto& p) {
                     p.per_block_payments += block_payment;
                     p.last_produced_block_time = ob.header.timestamp;
                  });
            }

            const uint32_t num_of_payments = ob.header.timestamp - parameters.last_bucket_fill_time;
            const asset to_eos_bucket = num_of_payments * parameters.payment_to_eos_bucket;
            parameters.last_bucket_fill_time = ob.header.timestamp;
            parameters.eos_bucket += to_eos_bucket;
            global_state_singleton::set(parameters);
         }

         ACTION(SystemAccount, claimrewards) {
            account_name owner;

            EOSLIB_SERIALIZE(claimrewards, (owner))
         };

         static void on(const claimrewards& cr) {
            require_auth(cr.owner);
            eosio_assert(current_sender() == account_name(), "claimrewards can not be part of a deferred transaction");
            producers_table producers_tbl(SystemAccount, SystemAccount);
            auto prod = producers_tbl.find(cr.owner);
            eosio_assert(prod != producers_tbl.end(), "account name is not in producer list");
            eosio_assert(prod->active(), "producer is not active"); // QUESTION: Why do we want to prevent inactive producers from claiming their earned rewards?
            if( prod->last_rewards_claim > 0 ) {
               eosio_assert(now() >= prod->last_rewards_claim + seconds_per_day, "already claimed rewards within a day");
            }

            eosio::asset rewards = prod->per_block_payments;
            auto idx = producers_tbl.template get_index<N(prototalvote)>();
            auto itr = --idx.end();

            bool is_among_payed_producers = false;
            uint128_t total_producer_votes = 0;
            uint32_t n = 0;
            while( n < num_of_payed_producers ) {
               if( !is_among_payed_producers ) {
                  if( itr->owner == cr.owner )
                     is_among_payed_producers = true;
               }
               if( itr->active() ) {
                  total_producer_votes += itr->total_votes;
                  ++n;
               }
               if( itr == idx.begin() ) {
                  break;
               }
               --itr;
            }

            if (is_among_payed_producers && total_producer_votes > 0) {
               if( global_state_singleton::exists() ) {
                  auto parameters = global_state_singleton::get();
                  // This will be improved in the future when total_votes becomes a double type.
                  auto share_of_eos_bucket = eosio::asset( static_cast<int64_t>( (prod->total_votes * uint64_t(parameters.eos_bucket.amount) ) / total_producer_votes ) );
                  rewards += share_of_eos_bucket;
                  parameters.eos_bucket -= share_of_eos_bucket;
                  global_state_singleton::set(parameters);
               }
            }

            eosio_assert( rewards > asset(0, S(4,EOS)), "no rewards available to claim" );

            producers_tbl.modify( prod, 0, [&](auto& p) {
                  p.last_rewards_claim = now();
                  p.per_block_payments.amount = 0;
               });

            INLINE_ACTION_SENDER(eosio::token, transfer)( N(eosio.token), {N(eosio),N(active)},
                                                          { N(eosio), cr.owner, rewards, std::string("producer claiming rewards") } );
         }

         static void apply( account_name receiver, account_name code, action_name act ) {
               if( !eosio::dispatch<contract, typename delegate_bandwidth<SystemAccount>::delegatebw,
                                 typename delegate_bandwidth<SystemAccount>::refund,
                                 typename voting<SystemAccount>::regproxy,
                                 typename voting<SystemAccount>::unregproxy,
                                 typename voting<SystemAccount>::regproducer,
                                 typename voting<SystemAccount>::unregprod,
                                 typename voting<SystemAccount>::voteproducer,
                                 onblock,
                                 claimrewards,
                                 typename native<SystemAccount>::newaccount,
                                 typename native<SystemAccount>::updateauth,
                                 typename native<SystemAccount>::deleteauth,
                                 typename native<SystemAccount>::linkauth,
                                 typename native<SystemAccount>::unlinkauth,
                                 typename native<SystemAccount>::postrecovery,
                                 typename native<SystemAccount>::passrecovery,
                                 typename native<SystemAccount>::vetorecovery,
                                 typename native<SystemAccount>::onerror,
                                 typename native<SystemAccount>::canceldelay,
                                 nonce>( code, act) ) {
                  //TODO: Small hack until we refactor eosio.system like eosio.token
                  using undelegatebw = typename delegate_bandwidth<SystemAccount>::undelegatebw;
                  if(code == undelegatebw::get_account() && act == undelegatebw::get_name() ){
                     contract().on( receiver, eosio::unpack_action_data<undelegatebw>() );
                  }
               }
         } /// apply
>>>>>>> 1b20accc
   };

} /// eosiosystem

//hack to prevent linker from removing apply function
extern "C" {
   void apply( uint64_t receiver, uint64_t code, uint64_t action );
}

void call_apply() {
   apply( 0, 0, 0 );
}<|MERGE_RESOLUTION|>--- conflicted
+++ resolved
@@ -34,7 +34,6 @@
                                      (producer)(schedule_version)(new_producers))
    };
 
-<<<<<<< HEAD
    struct eosio_parameters : eosio::blockchain_parameters {
       uint64_t          max_storage_size = 10 * 1024 * 1024;
       uint32_t          percent_of_max_inflation_rate = 0;
@@ -85,7 +84,8 @@
 
    static constexpr uint32_t     max_inflation_rate = 5;  // 5% annual inflation
    static constexpr uint32_t     seconds_per_day = 24 * 3600;
-   
+   static constexpr uint64_t     system_token_symbol = S(4,EOS);
+
    class system_contract : public native, private eosio::contract {
    public:
 
@@ -134,178 +134,6 @@
 
       void claimrewards( const account_name& owner );
 
-=======
-   template<account_name SystemAccount>
-   class contract : eosio::contract, public delegate_bandwidth<SystemAccount>, public native<SystemAccount> {
-      public:
-
-         contract(account_name self = SystemAccount):
-            eosio::contract(self)
-         {
-         }
-
-         using voting<SystemAccount>::on;
-         using delegate_bandwidth<SystemAccount>::on;
-         using native<SystemAccount>::on;
-         using pe = voting<SystemAccount>;
-         using db = delegate_bandwidth<SystemAccount>;
-         using producers_table = typename pe::producers_table;
-         using global_state_singleton = typename voting<SystemAccount>::global_state_singleton;
-         static const uint32_t max_inflation_rate = common<SystemAccount>::max_inflation_rate;
-         static const uint32_t seconds_per_day = common<SystemAccount>::seconds_per_day;
-         static const uint32_t num_of_payed_producers = 121;
-
-         ACTION( SystemAccount, nonce ) {
-            eosio::string                   value;
-
-            EOSLIB_SERIALIZE( nonce, (value) )
-         };
-
-         static void on( const nonce& ) {
-         }
-
-         static bool update_cycle(time block_time) {
-            auto parameters = global_state_singleton::exists() ? global_state_singleton::get()
-               : common<SystemAccount>::get_default_parameters();
-            if (parameters.first_block_time_in_cycle == 0) {
-               // This is the first time onblock is called in the blockchain.
-               parameters.last_bucket_fill_time = block_time;
-               global_state_singleton::set(parameters);
-               voting<SystemAccount>::update_elected_producers(block_time);
-               return true;
-            }
-
-            static const uint32_t slots_per_cycle = parameters.blocks_per_cycle;
-            const uint32_t time_slots = block_time - parameters.first_block_time_in_cycle;
-            if (time_slots >= slots_per_cycle) {
-               time beginning_of_cycle = block_time - (time_slots % slots_per_cycle);
-               voting<SystemAccount>::update_elected_producers(beginning_of_cycle);
-               return true;
-            }
-
-            return false;
-         }
-
-         ACTION(SystemAccount, onblock) {
-            block_header header;
-
-            EOSLIB_SERIALIZE(onblock, (header))
-         };
-
-         static void on(const onblock& ob) {
-            // update parameters if it's a new cycle
-            update_cycle(ob.header.timestamp);
-
-            producers_table producers_tbl(SystemAccount, SystemAccount);
-            account_name producer = ob.header.producer;
-            auto parameters = global_state_singleton::exists() ? global_state_singleton::get()
-                  : common<SystemAccount>::get_default_parameters();
-            const asset block_payment = parameters.payment_per_block;
-            auto prod = producers_tbl.find(producer);
-            if ( prod != producers_tbl.end() ) {
-               producers_tbl.modify( prod, 0, [&](auto& p) {
-                     p.per_block_payments += block_payment;
-                     p.last_produced_block_time = ob.header.timestamp;
-                  });
-            }
-
-            const uint32_t num_of_payments = ob.header.timestamp - parameters.last_bucket_fill_time;
-            const asset to_eos_bucket = num_of_payments * parameters.payment_to_eos_bucket;
-            parameters.last_bucket_fill_time = ob.header.timestamp;
-            parameters.eos_bucket += to_eos_bucket;
-            global_state_singleton::set(parameters);
-         }
-
-         ACTION(SystemAccount, claimrewards) {
-            account_name owner;
-
-            EOSLIB_SERIALIZE(claimrewards, (owner))
-         };
-
-         static void on(const claimrewards& cr) {
-            require_auth(cr.owner);
-            eosio_assert(current_sender() == account_name(), "claimrewards can not be part of a deferred transaction");
-            producers_table producers_tbl(SystemAccount, SystemAccount);
-            auto prod = producers_tbl.find(cr.owner);
-            eosio_assert(prod != producers_tbl.end(), "account name is not in producer list");
-            eosio_assert(prod->active(), "producer is not active"); // QUESTION: Why do we want to prevent inactive producers from claiming their earned rewards?
-            if( prod->last_rewards_claim > 0 ) {
-               eosio_assert(now() >= prod->last_rewards_claim + seconds_per_day, "already claimed rewards within a day");
-            }
-
-            eosio::asset rewards = prod->per_block_payments;
-            auto idx = producers_tbl.template get_index<N(prototalvote)>();
-            auto itr = --idx.end();
-
-            bool is_among_payed_producers = false;
-            uint128_t total_producer_votes = 0;
-            uint32_t n = 0;
-            while( n < num_of_payed_producers ) {
-               if( !is_among_payed_producers ) {
-                  if( itr->owner == cr.owner )
-                     is_among_payed_producers = true;
-               }
-               if( itr->active() ) {
-                  total_producer_votes += itr->total_votes;
-                  ++n;
-               }
-               if( itr == idx.begin() ) {
-                  break;
-               }
-               --itr;
-            }
-
-            if (is_among_payed_producers && total_producer_votes > 0) {
-               if( global_state_singleton::exists() ) {
-                  auto parameters = global_state_singleton::get();
-                  // This will be improved in the future when total_votes becomes a double type.
-                  auto share_of_eos_bucket = eosio::asset( static_cast<int64_t>( (prod->total_votes * uint64_t(parameters.eos_bucket.amount) ) / total_producer_votes ) );
-                  rewards += share_of_eos_bucket;
-                  parameters.eos_bucket -= share_of_eos_bucket;
-                  global_state_singleton::set(parameters);
-               }
-            }
-
-            eosio_assert( rewards > asset(0, S(4,EOS)), "no rewards available to claim" );
-
-            producers_tbl.modify( prod, 0, [&](auto& p) {
-                  p.last_rewards_claim = now();
-                  p.per_block_payments.amount = 0;
-               });
-
-            INLINE_ACTION_SENDER(eosio::token, transfer)( N(eosio.token), {N(eosio),N(active)},
-                                                          { N(eosio), cr.owner, rewards, std::string("producer claiming rewards") } );
-         }
-
-         static void apply( account_name receiver, account_name code, action_name act ) {
-               if( !eosio::dispatch<contract, typename delegate_bandwidth<SystemAccount>::delegatebw,
-                                 typename delegate_bandwidth<SystemAccount>::refund,
-                                 typename voting<SystemAccount>::regproxy,
-                                 typename voting<SystemAccount>::unregproxy,
-                                 typename voting<SystemAccount>::regproducer,
-                                 typename voting<SystemAccount>::unregprod,
-                                 typename voting<SystemAccount>::voteproducer,
-                                 onblock,
-                                 claimrewards,
-                                 typename native<SystemAccount>::newaccount,
-                                 typename native<SystemAccount>::updateauth,
-                                 typename native<SystemAccount>::deleteauth,
-                                 typename native<SystemAccount>::linkauth,
-                                 typename native<SystemAccount>::unlinkauth,
-                                 typename native<SystemAccount>::postrecovery,
-                                 typename native<SystemAccount>::passrecovery,
-                                 typename native<SystemAccount>::vetorecovery,
-                                 typename native<SystemAccount>::onerror,
-                                 typename native<SystemAccount>::canceldelay,
-                                 nonce>( code, act) ) {
-                  //TODO: Small hack until we refactor eosio.system like eosio.token
-                  using undelegatebw = typename delegate_bandwidth<SystemAccount>::undelegatebw;
-                  if(code == undelegatebw::get_account() && act == undelegatebw::get_name() ){
-                     contract().on( receiver, eosio::unpack_action_data<undelegatebw>() );
-                  }
-               }
-         } /// apply
->>>>>>> 1b20accc
    };
 
 } /// eosiosystem
