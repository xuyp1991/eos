--- conflicted
+++ resolved
@@ -36,12 +36,8 @@
       std::vector<key_weight>               keys;
       std::vector<permission_level_weight>  accounts;
 
-<<<<<<< HEAD
+      // explicit serialization macro is not necessary, used here only to improve compilation time
       EOSLIB_SERIALIZE( authority, (threshold)(delay_sec)(keys)(accounts) )
-=======
-      // explicit serialization macro is not necessary, used here only to improve compilation time
-      EOSLIB_SERIALIZE( authority, (threshold)(keys)(accounts) )
->>>>>>> 4a2746e0
    };
 
    /*
@@ -62,23 +58,12 @@
                               permission_name  parent,
                               const authority& data*/ ) {}
 
-<<<<<<< HEAD
-         ACTION( SystemAccount, updateauth ) {
-            account_name                      account;
-            permission_name                   permission;
-            permission_name                   parent;
-            authority                         auth;
-
-            EOSLIB_SERIALIZE( updateauth, (account)(permission)(parent)(auth) )
-         };
-=======
       void deleteauth( /*account_name account, permission_name permission*/ ) {}
 
       void linkauth( /*account_name    account,
                             account_name    code,
                             action_name     type,
                             permission_name requirement*/ ) {}
->>>>>>> 4a2746e0
 
       void unlinkauth( /*account_name account,
                               account_name code,
@@ -94,72 +79,7 @@
 
       void onerror( /*const bytes&*/ ) {}
 
-<<<<<<< HEAD
-            EOSLIB_SERIALIZE( linkauth, (account)(code)(type)(requirement) )
-         };
-
-         static void on( const linkauth& ) {
-         }
-
-         ACTION( SystemAccount, unlinkauth ) {
-            account_name                      account;
-            account_name                      code;
-            action_name                       type;
-
-            EOSLIB_SERIALIZE( unlinkauth, (account)(code)(type) )
-         };
-
-         static void on( const unlinkauth& ) {
-         }
-
-         ACTION( SystemAccount, postrecovery ) {
-            account_name       account;
-            authority          auth;
-            std::string        memo;
-
-            EOSLIB_SERIALIZE( postrecovery, (account)(auth)(memo) )
-         };
-
-         static void on( const postrecovery& ) {
-         }
-
-         ACTION( SystemAccount, passrecovery ) {
-            account_name   account;
-
-            EOSLIB_SERIALIZE( passrecovery, (account) )
-         };
-
-         static void on( const passrecovery& ) {
-         }
-
-         ACTION( SystemAccount, vetorecovery ) {
-            account_name   account;
-
-            EOSLIB_SERIALIZE( vetorecovery, (account) )
-         };
-
-         static void on( const vetorecovery& ) {
-         }
-
-         struct onerror: eosio::action_meta<SystemAccount, N(onerror)>, bytes {
-            EOSLIB_SERIALIZE_DERIVED( onerror, bytes, BOOST_PP_SEQ_NIL )
-         };
-
-         static void on( const onerror& ) {
-         }
-
-         ACTION( SystemAccount, canceldelay ) {
-            permission_level      canceling_auth;
-            transaction_id_type   trx_id;
-
-            EOSLIB_SERIALIZE( canceldelay, (canceling_auth)(trx_id) )
-         };
-
-         static void on( const canceldelay& ) {
-         }
-=======
       void canceldelay( /*permission_level canceling_auth, transaction_id_type trx_id*/ ) {}
->>>>>>> 4a2746e0
 
    };
 }