if [ $1 == 1 ]; then ANSWER=1; else ANSWER=0; fi

CPU_SPEED=$( lscpu | grep "MHz" | tr -s ' ' | cut -d\  -f3 | cut -d'.' -f1 )
CPU_CORE=$( nproc )

OS_VER=$( grep VERSION_ID /etc/os-release | cut -d'=' -f2 | sed 's/[^0-9\.]//gI' )
if [ "${OS_VER}" -lt 25 ]; then
	printf "You must be running Fedora 25 or higher to install EOSIO.\\n"
	printf "Exiting now.\\n"
	exit 1;
fi

# procps-ng includes free command
if [[ -z "$( rpm -qi "procps-ng" 2>/dev/null | grep Name )" ]]; then yum install -y procps-ng; fi
MEM_MEG=$( free -m | sed -n 2p | tr -s ' ' | cut -d\  -f2 )
if [ "${MEM_MEG}" -lt 7000 ]; then
	printf "Your system must have 7 or more Gigabytes of physical memory installed.\\n"
	printf "Exiting now.\\n"
	exit 1;
fi
MEM_GIG=$(( ((MEM_MEG / 1000) / 2) ))
export JOBS=$(( MEM_GIG > CPU_CORE ? CPU_CORE : MEM_GIG ))

DISK_INSTALL=$( df -h . | tail -1 | tr -s ' ' | cut -d\\ -f1 )
DISK_TOTAL_KB=$( df . | tail -1 | awk '{print $2}' )
DISK_AVAIL_KB=$( df . | tail -1 | awk '{print $4}' )
DISK_TOTAL=$(( DISK_TOTAL_KB / 1048576 ))
DISK_AVAIL=$(( DISK_AVAIL_KB / 1048576 ))
if [ "${DISK_AVAIL%.*}" -lt "${DISK_MIN}" ]; then
	printf "You must have at least %sGB of available storage to install EOSIO.\\n" "${DISK_MIN}"
	printf "Exiting now.\\n"
	exit 1;
fi

printf "\\nOS name: ${OS_NAME}\\n"
printf "OS Version: ${OS_VER}\\n"
printf "CPU speed: ${CPU_SPEED}Mhz\\n"
printf "CPU cores: ${CPU_CORE}\\n"
printf "Physical Memory: ${MEM_MEG} Mgb\\n"
printf "Disk space total: ${DISK_TOTAL%.*}G\\n"
printf "Disk space available: ${DISK_AVAIL%.*}G\\n"

# llvm is symlinked from /usr/lib64/llvm4.0 into user's home
DEP_ARRAY=( 
	git sudo procps-ng which gcc gcc-c++ autoconf automake libtool make \
	bzip2-devel wget bzip2 compat-openssl10 graphviz doxygen \
	openssl-devel gmp-devel libstdc++-devel python2 python2-devel python3 python3-devel \
	libedit ncurses-devel swig llvm4.0 llvm4.0-devel llvm4.0-libs llvm4.0-static libcurl-devel libusb-devel
)
COUNT=1
DISPLAY=""
DEP=""

printf "\\nChecking Yum installation...\\n"
if ! YUM=$( command -v yum 2>/dev/null ); then
		printf "!! Yum must be installed to compile EOS.IO !!\\n"
		printf "Exiting now.\\n"
		exit 1;
fi
printf " - Yum installation found at %s.\\n" "${YUM}"

<<<<<<< HEAD
	if [ "${DISK_AVAIL%.*}" -lt "${DISK_MIN}" ]; then
		printf "\\tYou must have at least %sGB of available storage to install EOSIO.\\n" "${DISK_MIN}"
		printf "\\tExiting now.\\n"
		exit 1;
	fi
	
	printf "\\n\\tChecking Yum installation\\n"
	
	YUM=$( command -v yum 2>/dev/null )
	if [ -z "${YUM}" ]; then
		printf "\\n\\tYum must be installed to compile EOS.IO.\\n"
		printf "\\n\\tExiting now.\\n"
		exit 1;
	fi
	
	printf "\\tYum installation found at %s.\\n" "${YUM}"
	printf "\\tUpdating YUM.\\n"
	if ! sudo yum -y update
	then
		printf "\\n\\tYUM update failed with the above errors.\\n"
		printf "\\n\\tExiting now.\\n"
		exit 1;
	fi
	
	DEP_ARRAY=( git gcc.x86_64 gcc-c++.x86_64 autoconf automake libtool make cmake.x86_64 \
	bzip2.x86_64 bzip2-devel.x86_64 openssl-devel.x86_64 gmp-devel.x86_64 libstdc++-devel.x86_64 \
	python2-devel.x86_64 python3-devel.x86_64 mongodb.x86_64 mongodb-server.x86_64 libedit.x86_64 \
	graphviz.x86_64 doxygen.x86_64 )
	COUNT=1
	DISPLAY=""
	DEP=""

	printf "\\n\\tChecking YUM for installed dependencies.\\n\\n"

	for (( i=0; i<${#DEP_ARRAY[@]}; i++ ));
	do
		pkg=$( "${YUM}" info "${DEP_ARRAY[$i]}" 2>/dev/null | grep Repo | tr -s ' ' | cut -d: -f2 | sed 's/ //g' )

		if [ "$pkg" != "@System" ]; then
			DEP=$DEP" ${DEP_ARRAY[$i]} "
			DISPLAY="${DISPLAY}${COUNT}. ${DEP_ARRAY[$i]}\\n\\t"
			printf "\\tPackage %s ${bldred} NOT ${txtrst} found.\\n" "${DEP_ARRAY[$i]}"
			(( COUNT++ ))
		else
			printf "\\tPackage %s found.\\n" "${DEP_ARRAY[$i]}"
			continue
		fi
	done		

	if [ ${COUNT} -gt 1 ]; then
		printf "\\n\\tThe following dependencies are required to install EOSIO.\\n"
		printf "\\n\\t${DISPLAY}\\n\\n"
		printf "\\tDo you wish to install these dependencies?\\n"
		if is_noninteractive; then exec <<< "1"; fi
		select yn in "Yes" "No"; do
			case $yn in
				[Yy]* ) 
					printf "\\n\\n\\tInstalling dependencies\\n\\n"
					if ! sudo yum -y install ${DEP}
					then
						printf "\\n\\tYUM dependency installation failed.\\n"
						printf "\\n\\tExiting now.\\n"
						exit 1;
					else
						printf "\\n\\tYUM dependencies installed successfully.\\n"
					fi
				break;;
				[Nn]* ) echo "User aborting installation of required dependencies, Exiting now."; exit;;
				* ) echo "Please type 1 for yes or 2 for no.";;
			esac
		done
	else 
		printf "\\n\\tNo required YUM dependencies to install.\\n"
	fi

	if [ "${ENABLE_COVERAGE_TESTING}" = true ]; then
		printf "\\n\\tCode coverage build requested."
		printf "\\n\\tChecking perl installation.\\n"
		perl_bin=$( command -v perl 2>/dev/null )
		if [ -z "${perl_bin}" ]; then
			printf "\\n\\tInstalling perl.\\n"
			if ! sudo "${YUM}" -y install perl
			then
				printf "\\n\\tUnable to install perl at this time.\\n"
				printf "\\n\\tExiting now.\\n\\n"
				exit 1;
			fi
		else
			printf "\\tPerl installation found at %s.\\n" "${perl_bin}"
		fi
		printf "\\n\\tChecking LCOV installation."
		if [ ! -e "/usr/local/bin/lcov" ]; then
			printf "\\n\\tLCOV installation not found.\\n"
			printf "\\tInstalling LCOV.\\n"
			if ! cd "${TEMP_DIR}"
			then
				printf "\\n\\tUnable to enter %s. Exiting now.\\n" "${TEMP_DIR}"
				exit 1;
			fi
			if ! git clone "https://github.com/linux-test-project/lcov.git"
			then
				printf "\\n\\tUnable to clone LCOV at this time.\\n"
				printf "\\tExiting now.\\n\\n"
				exit 1;
			fi
			if ! cd "${TEMP_DIR}/lcov"
			then
				printf "\\n\\tUnable to enter %s/lcov. Exiting now.\\n" "${TEMP_DIR}"
				exit 1;
			fi
			if ! sudo make install
			then
				printf "\\n\\tUnable to install LCOV at this time.\\n"
				printf "\\tExiting now.\\n\\n"
				exit 1;
			fi
			rm -rf "${TEMP_DIR}/lcov"
			printf "\\n\\tSuccessfully installed LCOV.\\n\\n"
		else
			printf "\\n\\tLCOV installation found @ /usr/local/bin.\\n"
		fi
	fi
=======
>>>>>>> 68451708

if [ $ANSWER != 1 ]; then read -p "Do you wish to update YUM repositories? (y/n) " ANSWER; fi
case $ANSWER in
	1 | [Yy]* )
		if ! sudo $YUM -y update; then
			printf " - YUM update failed.\\n"
			exit 1;
		else
			printf " - YUM update complete.\\n"
		fi
	;;
	[Nn]* ) echo " - Proceeding without update!";;
	* ) echo "Please type 'y' for yes or 'n' for no."; exit;;
esac

printf "Checking RPM for installed dependencies...\\n"
for (( i=0; i<${#DEP_ARRAY[@]}; i++ )); do
	pkg=$( rpm -qi "${DEP_ARRAY[$i]}" 2>/dev/null | grep Name )
	if [[ -z $pkg ]]; then
		DEP=$DEP" ${DEP_ARRAY[$i]} "
		DISPLAY="${DISPLAY}${COUNT}. ${DEP_ARRAY[$i]}\\n"
		printf " - Package %s ${bldred} NOT ${txtrst} found!\\n" "${DEP_ARRAY[$i]}"
		(( COUNT++ ))
	else
		printf " - Package %s found.\\n" "${DEP_ARRAY[$i]}"
		continue
	fi
done
if [ "${COUNT}" -gt 1 ]; then
	printf "\\nThe following dependencies are required to install EOSIO:\\n"
	printf "${DISPLAY}\\n\\n"
	if [ $ANSWER != 1 ]; then read -p "Do you wish to install these dependencies? (y/n) " ANSWER; fi
	case $ANSWER in
		1 | [Yy]* )
			if ! sudo $YUM -y install ${DEP}; then
				printf " - YUM dependency installation failed!\\n"
				exit 1;
			else
				printf " - YUM dependencies installed successfully.\\n"
			fi
		;;
		[Nn]* ) echo "User aborting installation of required dependencies, Exiting now."; exit;;
		* ) echo "Please type 'y' for yes or 'n' for no."; exit;;
	esac
else
	printf " - No required YUM dependencies to install.\\n"
fi

printf "\\n"


printf "Checking CMAKE installation...\\n"
if [ ! -e $CMAKE ]; then
	printf "Installing CMAKE...\\n"
	curl -LO https://cmake.org/files/v$CMAKE_VERSION_MAJOR.$CMAKE_VERSION_MINOR/cmake-$CMAKE_VERSION.tar.gz \
	&& tar -xzf cmake-$CMAKE_VERSION.tar.gz \
	&& cd cmake-$CMAKE_VERSION \
	&& ./bootstrap --prefix=$HOME \
	&& make -j"${JOBS}" \
	&& make install \
	&& cd .. \
	&& rm -f cmake-$CMAKE_VERSION.tar.gz \
	|| exit 1
	printf " - CMAKE successfully installed @ ${CMAKE} \\n"
else
	printf " - CMAKE found @ ${CMAKE}.\\n"
fi
if [ $? -ne 0 ]; then exit -1; fi


printf "\\n"


printf "Checking Boost library (${BOOST_VERSION}) installation...\\n"
BOOSTVERSION=$( grep "#define BOOST_VERSION" "$HOME/opt/boost/include/boost/version.hpp" 2>/dev/null | tail -1 | tr -s ' ' | cut -d\  -f3 )
if [ "${BOOSTVERSION}" != "${BOOST_VERSION_MAJOR}0${BOOST_VERSION_MINOR}0${BOOST_VERSION_PATCH}" ]; then
	printf "Installing Boost library...\\n"
	curl -LO https://dl.bintray.com/boostorg/release/${BOOST_VERSION_MAJOR}.${BOOST_VERSION_MINOR}.${BOOST_VERSION_PATCH}/source/boost_$BOOST_VERSION.tar.bz2 \
	&& tar -xjf boost_$BOOST_VERSION.tar.bz2 \
	&& cd $BOOST_ROOT \
	&& ./bootstrap.sh --prefix=$BOOST_ROOT \
	&& ./b2 -q -j"${JOBS}" install \
	&& cd .. \
	&& rm -f boost_$BOOST_VERSION.tar.bz2 \
	&& rm -rf $BOOST_LINK_LOCATION \
	&& ln -s $BOOST_ROOT $BOOST_LINK_LOCATION \
	|| exit 1
	printf " - Boost library successfully installed @ ${BOOST_ROOT} (Symlinked to ${BOOST_LINK_LOCATION}).\\n"
else
	printf " - Boost library found with correct version @ ${BOOST_ROOT} (Symlinked to ${BOOST_LINK_LOCATION}).\\n"
fi
if [ $? -ne 0 ]; then exit -1; fi


printf "\\n"


printf "Checking MongoDB installation...\\n"
if [ ! -d $MONGODB_ROOT ]; then
	printf "Installing MongoDB into ${MONGODB_ROOT}...\\n"
	curl -OL https://fastdl.mongodb.org/linux/mongodb-linux-x86_64-amazon-$MONGODB_VERSION.tgz \
	&& tar -xzf mongodb-linux-x86_64-amazon-$MONGODB_VERSION.tgz \
	&& mv $SRC_LOCATION/mongodb-linux-x86_64-amazon-$MONGODB_VERSION $MONGODB_ROOT \
	&& touch $MONGODB_LOG_LOCATION/mongod.log \
	&& rm -f mongodb-linux-x86_64-amazon-$MONGODB_VERSION.tgz \
	&& cp -f $REPO_ROOT/scripts/mongod.conf $MONGODB_CONF \
	&& mkdir -p $MONGODB_DATA_LOCATION \
	&& rm -rf $MONGODB_LINK_LOCATION \
	&& rm -rf $BIN_LOCATION/mongod \
	&& ln -s $MONGODB_ROOT $MONGODB_LINK_LOCATION \
	&& ln -s $MONGODB_LINK_LOCATION/bin/mongod $BIN_LOCATION/mongod \
	|| exit 1
	printf " - MongoDB successfully installed @ ${MONGODB_ROOT}\\n"
else
	printf " - MongoDB found with correct version @ ${MONGODB_ROOT}.\\n"
fi
if [ $? -ne 0 ]; then exit -1; fi
printf "Checking MongoDB C driver installation...\\n"
if [ ! -d $MONGO_C_DRIVER_ROOT ]; then
	printf "Installing MongoDB C driver...\\n"
	curl -LO https://github.com/mongodb/mongo-c-driver/releases/download/$MONGO_C_DRIVER_VERSION/mongo-c-driver-$MONGO_C_DRIVER_VERSION.tar.gz \
	&& tar -xzf mongo-c-driver-$MONGO_C_DRIVER_VERSION.tar.gz \
	&& cd mongo-c-driver-$MONGO_C_DRIVER_VERSION \
	&& mkdir -p cmake-build \
	&& cd cmake-build \
	&& $CMAKE -DCMAKE_BUILD_TYPE=Release -DCMAKE_INSTALL_PREFIX=$HOME -DENABLE_BSON=ON -DENABLE_SSL=OPENSSL -DENABLE_AUTOMATIC_INIT_AND_CLEANUP=OFF -DENABLE_STATIC=ON .. \
	&& make -j"${JOBS}" \
	&& make install \
	&& cd ../.. \
	&& rm mongo-c-driver-$MONGO_C_DRIVER_VERSION.tar.gz \
	|| exit 1
	printf " - MongoDB C driver successfully installed @ ${MONGO_C_DRIVER_ROOT}.\\n"
else
	printf " - MongoDB C driver found with correct version @ ${MONGO_C_DRIVER_ROOT}.\\n"
fi
if [ $? -ne 0 ]; then exit -1; fi
printf "Checking MongoDB C++ driver installation...\\n"
if [ ! -d $MONGO_CXX_DRIVER_ROOT ]; then
	printf "Installing MongoDB C++ driver...\\n"
	curl -L https://github.com/mongodb/mongo-cxx-driver/archive/r$MONGO_CXX_DRIVER_VERSION.tar.gz -o mongo-cxx-driver-r$MONGO_CXX_DRIVER_VERSION.tar.gz \
	&& tar -xzf mongo-cxx-driver-r${MONGO_CXX_DRIVER_VERSION}.tar.gz \
	&& cd mongo-cxx-driver-r$MONGO_CXX_DRIVER_VERSION/build \
	&& $CMAKE -DBUILD_SHARED_LIBS=OFF -DCMAKE_BUILD_TYPE=Release -DCMAKE_INSTALL_PREFIX=$HOME .. \
	&& make -j"${JOBS}" VERBOSE=1 \
	&& make install \
	&& cd ../.. \
	&& rm -f mongo-cxx-driver-r$MONGO_CXX_DRIVER_VERSION.tar.gz \
	|| exit 1
	printf " - MongoDB C++ driver successfully installed @ ${MONGO_CXX_DRIVER_ROOT}.\\n"
else
	printf " - MongoDB C++ driver found with correct version @ ${MONGO_CXX_DRIVER_ROOT}.\\n"
fi
if [ $? -ne 0 ]; then exit -1; fi


printf "\\n"


printf "Checking LLVM 4 support...\\n"
if [ ! -d $LLVM_ROOT ]; then
	ln -s /usr/lib64/llvm4.0 $LLVM_ROOT \
	|| exit 1
	printf " - LLVM successfully linked from /usr/lib64/llvm4.0 to ${LLVM_ROOT}\\n"
else
	printf " - LLVM found @ ${LLVM_ROOT}.\\n"
fi
if [ $? -ne 0 ]; then exit -1; fi


cd ..
printf "\\n"

function print_instructions() {
	return 0
}<|MERGE_RESOLUTION|>--- conflicted
+++ resolved
@@ -59,131 +59,6 @@
 fi
 printf " - Yum installation found at %s.\\n" "${YUM}"
 
-<<<<<<< HEAD
-	if [ "${DISK_AVAIL%.*}" -lt "${DISK_MIN}" ]; then
-		printf "\\tYou must have at least %sGB of available storage to install EOSIO.\\n" "${DISK_MIN}"
-		printf "\\tExiting now.\\n"
-		exit 1;
-	fi
-	
-	printf "\\n\\tChecking Yum installation\\n"
-	
-	YUM=$( command -v yum 2>/dev/null )
-	if [ -z "${YUM}" ]; then
-		printf "\\n\\tYum must be installed to compile EOS.IO.\\n"
-		printf "\\n\\tExiting now.\\n"
-		exit 1;
-	fi
-	
-	printf "\\tYum installation found at %s.\\n" "${YUM}"
-	printf "\\tUpdating YUM.\\n"
-	if ! sudo yum -y update
-	then
-		printf "\\n\\tYUM update failed with the above errors.\\n"
-		printf "\\n\\tExiting now.\\n"
-		exit 1;
-	fi
-	
-	DEP_ARRAY=( git gcc.x86_64 gcc-c++.x86_64 autoconf automake libtool make cmake.x86_64 \
-	bzip2.x86_64 bzip2-devel.x86_64 openssl-devel.x86_64 gmp-devel.x86_64 libstdc++-devel.x86_64 \
-	python2-devel.x86_64 python3-devel.x86_64 mongodb.x86_64 mongodb-server.x86_64 libedit.x86_64 \
-	graphviz.x86_64 doxygen.x86_64 )
-	COUNT=1
-	DISPLAY=""
-	DEP=""
-
-	printf "\\n\\tChecking YUM for installed dependencies.\\n\\n"
-
-	for (( i=0; i<${#DEP_ARRAY[@]}; i++ ));
-	do
-		pkg=$( "${YUM}" info "${DEP_ARRAY[$i]}" 2>/dev/null | grep Repo | tr -s ' ' | cut -d: -f2 | sed 's/ //g' )
-
-		if [ "$pkg" != "@System" ]; then
-			DEP=$DEP" ${DEP_ARRAY[$i]} "
-			DISPLAY="${DISPLAY}${COUNT}. ${DEP_ARRAY[$i]}\\n\\t"
-			printf "\\tPackage %s ${bldred} NOT ${txtrst} found.\\n" "${DEP_ARRAY[$i]}"
-			(( COUNT++ ))
-		else
-			printf "\\tPackage %s found.\\n" "${DEP_ARRAY[$i]}"
-			continue
-		fi
-	done		
-
-	if [ ${COUNT} -gt 1 ]; then
-		printf "\\n\\tThe following dependencies are required to install EOSIO.\\n"
-		printf "\\n\\t${DISPLAY}\\n\\n"
-		printf "\\tDo you wish to install these dependencies?\\n"
-		if is_noninteractive; then exec <<< "1"; fi
-		select yn in "Yes" "No"; do
-			case $yn in
-				[Yy]* ) 
-					printf "\\n\\n\\tInstalling dependencies\\n\\n"
-					if ! sudo yum -y install ${DEP}
-					then
-						printf "\\n\\tYUM dependency installation failed.\\n"
-						printf "\\n\\tExiting now.\\n"
-						exit 1;
-					else
-						printf "\\n\\tYUM dependencies installed successfully.\\n"
-					fi
-				break;;
-				[Nn]* ) echo "User aborting installation of required dependencies, Exiting now."; exit;;
-				* ) echo "Please type 1 for yes or 2 for no.";;
-			esac
-		done
-	else 
-		printf "\\n\\tNo required YUM dependencies to install.\\n"
-	fi
-
-	if [ "${ENABLE_COVERAGE_TESTING}" = true ]; then
-		printf "\\n\\tCode coverage build requested."
-		printf "\\n\\tChecking perl installation.\\n"
-		perl_bin=$( command -v perl 2>/dev/null )
-		if [ -z "${perl_bin}" ]; then
-			printf "\\n\\tInstalling perl.\\n"
-			if ! sudo "${YUM}" -y install perl
-			then
-				printf "\\n\\tUnable to install perl at this time.\\n"
-				printf "\\n\\tExiting now.\\n\\n"
-				exit 1;
-			fi
-		else
-			printf "\\tPerl installation found at %s.\\n" "${perl_bin}"
-		fi
-		printf "\\n\\tChecking LCOV installation."
-		if [ ! -e "/usr/local/bin/lcov" ]; then
-			printf "\\n\\tLCOV installation not found.\\n"
-			printf "\\tInstalling LCOV.\\n"
-			if ! cd "${TEMP_DIR}"
-			then
-				printf "\\n\\tUnable to enter %s. Exiting now.\\n" "${TEMP_DIR}"
-				exit 1;
-			fi
-			if ! git clone "https://github.com/linux-test-project/lcov.git"
-			then
-				printf "\\n\\tUnable to clone LCOV at this time.\\n"
-				printf "\\tExiting now.\\n\\n"
-				exit 1;
-			fi
-			if ! cd "${TEMP_DIR}/lcov"
-			then
-				printf "\\n\\tUnable to enter %s/lcov. Exiting now.\\n" "${TEMP_DIR}"
-				exit 1;
-			fi
-			if ! sudo make install
-			then
-				printf "\\n\\tUnable to install LCOV at this time.\\n"
-				printf "\\tExiting now.\\n\\n"
-				exit 1;
-			fi
-			rm -rf "${TEMP_DIR}/lcov"
-			printf "\\n\\tSuccessfully installed LCOV.\\n\\n"
-		else
-			printf "\\n\\tLCOV installation found @ /usr/local/bin.\\n"
-		fi
-	fi
-=======
->>>>>>> 68451708
 
 if [ $ANSWER != 1 ]; then read -p "Do you wish to update YUM repositories? (y/n) " ANSWER; fi
 case $ANSWER in
