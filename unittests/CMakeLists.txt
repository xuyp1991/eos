--- conflicted
+++ resolved
@@ -28,11 +28,7 @@
                             ${CMAKE_CURRENT_SOURCE_DIR}/contracts
                             ${CMAKE_CURRENT_BINARY_DIR}/contracts
                             ${CMAKE_CURRENT_BINARY_DIR}/include )
-<<<<<<< HEAD
-add_dependencies(unit_test asserter test_api test_api_mem test_api_db test_ram_limit test_api_multi_index eosio.token proxy identity identity_test stltest infinite eosio.system eosio.token eosio.bios test.inline multi_index_test noop dice eosio.msig payloadless tic_tac_toe deferred_test snapshot_test)
-=======
-add_dependencies(unit_test asserter test_api test_api_mem test_api_db test_ram_limit test_api_multi_index eosio.token proxy identity identity_test stltest infinite eosio.system eosio.token eosio.bios test.inline multi_index_test noop eosio.msig payloadless tic_tac_toe deferred_test)
->>>>>>> 430fd695
+add_dependencies(unit_test asserter test_api test_api_mem test_api_db test_ram_limit test_api_multi_index eosio.token proxy identity identity_test stltest infinite eosio.system eosio.token eosio.bios test.inline multi_index_test noop eosio.msig payloadless tic_tac_toe deferred_test snapshot_test)
 
 #Manually run unit_test for all supported runtimes
 #To run unit_test with all log from blockchain displayed, put --verbose after --, i.e. unit_test -- --verbose
