--- conflicted
+++ resolved
@@ -736,13 +736,8 @@
    BOOST_REQUIRE_EQUAL( true, get_voter_info( "bob111111111" ).is_null() );
 
    //bob111111111 should not be able to unstake what was staked by alice1111111
-<<<<<<< HEAD
    BOOST_REQUIRE_EQUAL( error("condition: assertion failed: insufficient staked cpu bandwidth"),
-                        unstake( "bob111111111", "0.0000 EOS", "10.0000 EOS" )
-=======
-   BOOST_REQUIRE_EQUAL( error("condition: assertion failed: unable to find key"),
                         unstake( "bob111111111", core_from_string("0.0000"), core_from_string("10.0000") )
->>>>>>> 9f4c9e97
    );
    BOOST_REQUIRE_EQUAL( error("condition: assertion failed: insufficient staked net bandwidth"),
                         unstake( "bob111111111", "10.0000 EOS", "0.0000 EOS" )
