--- conflicted
+++ resolved
@@ -6,15 +6,12 @@
 
 | Description | URL |
 | ----------- | --- |
+| ElasticSearch | https://github.com/EOSLaoMao/elasticsearch_plugin |
+| Kafka | https://github.com/TP-Lab/kafka_plugin |
+| MySQL | https://github.com/eosBLACK/eosio_mysqldb_plugin |
+| SQL | https://github.com/asiniscalchi/eosio_sql_plugin |
 | Watch for specific actions and send them to an HTTP URL | https://github.com/eosauthority/eosio-watcher-plugin |
-| Kafka | https://github.com/TP-Lab/kafka_plugin |
-| SQL | https://github.com/asiniscalchi/eosio_sql_plugin |
-| ElasticSearch | https://github.com/EOSLaoMao/elasticsearch_plugin |
-<<<<<<< HEAD
-| MySQL | https://github.com/eosBLACK/eosio_mysqldb_plugin |
-=======
 | ZeroMQ | https://github.com/cc32d9/eos_zmq_plugin |
->>>>>>> 294e41e6
 
 ## DISCLAIMER:
 
