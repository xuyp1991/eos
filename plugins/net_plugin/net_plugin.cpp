--- conflicted
+++ resolved
@@ -272,19 +272,12 @@
       compat::channels::transaction_ack::channel_type::handle  incoming_transaction_ack_subscription;
       channels::irreversible_block::channel_type::handle       incoming_irreversible_block_subscription;
 
-<<<<<<< HEAD
       uint16_t                                  thread_pool_size = 4;
-      optional<boost::asio::thread_pool>        thread_pool;
-      std::shared_ptr<boost::asio::io_context>  server_ioc;
-      optional<io_work_t>                       server_ioc_work;
+      optional<eosio::chain::named_thread_pool> thread_pool;
 
       void update_chain_info();
       //         lib_num, head_block_num, fork_head_blk_num, lib_id, head_blk_id, fork_head_blk_id
       std::tuple<uint32_t, uint32_t, uint32_t, block_id_type, block_id_type, block_id_type> get_chain_info() const;
-=======
-      uint16_t                                  thread_pool_size = 1;
-      optional<eosio::chain::named_thread_pool> thread_pool;
->>>>>>> 80f20d9e
 
       void start_listen_loop();
 
@@ -811,19 +804,10 @@
    //---------------------------------------------------------------------------
 
    connection::connection( string endpoint )
-<<<<<<< HEAD
       : peer_requested(),
-        server_ioc( my_impl->server_ioc ),
-        strand( *my_impl->server_ioc ),
-        socket( *my_impl->server_ioc ),
-=======
-      : blk_state(),
-        trx_state(),
-        peer_requested(),
         server_ioc( my_impl->thread_pool->get_executor() ),
-        strand( app().get_io_service() ),
-        socket( std::make_shared<tcp::socket>( my_impl->thread_pool->get_executor() ) ),
->>>>>>> 80f20d9e
+        strand( my_impl->thread_pool->get_executor() ),
+        socket( my_impl->thread_pool->get_executor() ),
         node_id(),
         connection_id( ++my_impl->current_connection_id ),
         sent_handshake_count(0),
@@ -831,8 +815,8 @@
         syncing(false),
         protocol_version(0),
         peer_addr(endpoint),
-        response_expected_timer( *my_impl->server_ioc ),
-        read_delay_timer( *my_impl->server_ioc ),
+        response_expected_timer( my_impl->thread_pool->get_executor() ),
+        read_delay_timer( my_impl->thread_pool->get_executor() ),
         no_retry(no_reason),
         last_req(),
         last_handshake_recv(),
@@ -842,21 +826,11 @@
       node_id.data()[0] = 0;
    }
 
-<<<<<<< HEAD
    connection::connection()
       : peer_requested(),
-        server_ioc( my_impl->server_ioc ),
-        strand( *my_impl->server_ioc ),
-        socket( *my_impl->server_ioc ),
-=======
-   connection::connection( socket_ptr s )
-      : blk_state(),
-        trx_state(),
-        peer_requested(),
         server_ioc( my_impl->thread_pool->get_executor() ),
-        strand( app().get_io_service() ),
-        socket( s ),
->>>>>>> 80f20d9e
+        strand( my_impl->thread_pool->get_executor() ),
+        socket( my_impl->thread_pool->get_executor() ),
         node_id(),
         connection_id( ++my_impl->current_connection_id ),
         sent_handshake_count(0),
@@ -864,8 +838,8 @@
         syncing(false),
         protocol_version(0),
         peer_addr(),
-        response_expected_timer( *my_impl->server_ioc ),
-        read_delay_timer( *my_impl->server_ioc ),
+        response_expected_timer( my_impl->thread_pool->get_executor() ),
+        read_delay_timer( my_impl->thread_pool->get_executor() ),
         no_retry(no_reason),
         last_req(),
         last_handshake_recv(),
@@ -902,7 +876,6 @@
    bool connection::start_session() {
       verify_strand_in_this_thread( strand, __func__, __LINE__ );
 
-<<<<<<< HEAD
       update_endpoints();
       boost::asio::ip::tcp::no_delay nodelay( true );
       boost::system::error_code ec;
@@ -918,13 +891,6 @@
          start_read_message();
          return true;
       }
-=======
-   void connection::initialize() {
-      auto *rnd = node_id.data();
-      rnd[0] = 0;
-      response_expected.reset(new boost::asio::steady_timer( my_impl->thread_pool->get_executor() ));
-      read_delay_timer.reset(new boost::asio::steady_timer( my_impl->thread_pool->get_executor() ));
->>>>>>> 80f20d9e
    }
 
    bool connection::connected() {
@@ -939,34 +905,10 @@
       buffer_queue.clear_write_queue();
    }
 
-<<<<<<< HEAD
    void connection::close( bool reconnect ) {
       strand.post( [self = shared_from_this(), reconnect]() {
          connection::_close( self.get(), reconnect );
       });
-=======
-   void connection::close() {
-      if(socket) {
-         socket->close();
-      }
-      else {
-         fc_wlog( logger, "no socket to close!" );
-      }
-      flush_queues();
-      connecting = false;
-      syncing = false;
-      if( last_req ) {
-         my_impl->dispatcher->retry_fetch(shared_from_this());
-      }
-      reset();
-      sent_handshake_count = 0;
-      last_handshake_recv = handshake_message();
-      last_handshake_sent = handshake_message();
-      my_impl->sync_master->reset_lib_num(shared_from_this());
-      fc_dlog(logger, "canceling wait on ${p}", ("p",peer_name()));
-      cancel_wait();
-      if( read_delay_timer ) read_delay_timer->cancel();
->>>>>>> 80f20d9e
    }
 
    void connection::_close( connection* self, bool reconnect ) {
@@ -2099,9 +2041,9 @@
       connection_wptr weak_conn = shared_from_this();
       // Note: need to add support for IPv6 too
 
-      auto resolver = std::make_shared<tcp::resolver>( *server_ioc );
+      auto resolver = std::make_shared<tcp::resolver>( my_impl->thread_pool->get_executor() );
       resolver->async_resolve( query, boost::asio::bind_executor( strand,
-            [resolver, ioc = server_ioc, weak_conn]( const boost::system::error_code& err, tcp::resolver::iterator endpoint_itr ) {
+            [resolver, weak_conn]( const boost::system::error_code& err, tcp::resolver::iterator endpoint_itr ) {
                auto c = weak_conn.lock();
                if( !c ) return;
                if( !err ) {
@@ -2120,25 +2062,12 @@
       }
       auto current_endpoint = *endpoint_itr;
       ++endpoint_itr;
-<<<<<<< HEAD
       connecting = true;
       pending_message_buffer.reset();
       socket.async_connect( current_endpoint,
             boost::asio::bind_executor( strand, [resolver, c = shared_from_this(), endpoint_itr]( const boost::system::error_code& err ) {
             if( !err && c->socket.is_open() ) {
                if( c->start_session() ) {
-=======
-      c->connecting = true;
-      c->pending_message_buffer.reset();
-      connection_wptr weak_conn = c;
-      c->socket->async_connect( current_endpoint, boost::asio::bind_executor( c->strand,
-            [weak_conn, endpoint_itr, this]( const boost::system::error_code& err ) {
-         app().post( priority::low, [weak_conn, endpoint_itr, this, err]() {
-            auto c = weak_conn.lock();
-            if( !c ) return;
-            if( !err && c->socket->is_open()) {
-               if( start_session( c )) {
->>>>>>> 80f20d9e
                   c->send_handshake();
                }
             } else {
@@ -2157,7 +2086,6 @@
    }
 
    void net_plugin_impl::start_listen_loop() {
-<<<<<<< HEAD
       connection_ptr new_connection = std::make_shared<connection>();
       acceptor->async_accept( new_connection->socket,
             boost::asio::bind_executor( new_connection->strand, [new_connection, this]( boost::system::error_code ec ) {
@@ -2178,28 +2106,6 @@
                         ++visitors;
                         if( paddr_str == conn->remote_address() ) {
                            ++from_addr;
-=======
-      auto socket = std::make_shared<tcp::socket>( my_impl->thread_pool->get_executor() );
-      acceptor->async_accept( *socket, [socket, this]( boost::system::error_code ec ) {
-            app().post( priority::low, [socket, this, ec]() {
-            if( !ec ) {
-               uint32_t visitors = 0;
-               uint32_t from_addr = 0;
-               boost::system::error_code rec;
-               auto paddr = socket->remote_endpoint(rec).address();
-               if (rec) {
-                  fc_elog(logger,"Error getting remote endpoint: ${m}",("m", rec.message()));
-               }
-               else {
-                  for (auto &conn : connections) {
-                     if(conn->socket->is_open()) {
-                        if (conn->peer_addr.empty()) {
-                           visitors++;
-                           boost::system::error_code ec;
-                           if (paddr == conn->socket->remote_endpoint(ec).address()) {
-                              from_addr++;
-                           }
->>>>>>> 80f20d9e
                         }
                      }
                   }
@@ -2299,25 +2205,11 @@
             return;
          }
 
-<<<<<<< HEAD
          ++reads_in_flight;
          boost::asio::async_read( socket,
             pending_message_buffer.get_buffer_sequence_for_boost_async_read(), completion_handler,
             boost::asio::bind_executor( strand,
             [conn = shared_from_this()]( boost::system::error_code ec, std::size_t bytes_transferred ) {
-=======
-         ++conn->reads_in_flight;
-         boost::asio::async_read(*conn->socket,
-            conn->pending_message_buffer.get_buffer_sequence_for_boost_async_read(), completion_handler,
-            boost::asio::bind_executor( conn->strand,
-            [this,weak_conn]( boost::system::error_code ec, std::size_t bytes_transferred ) {
-            app().post( priority::medium, [this,weak_conn, ec, bytes_transferred]() {
-               auto conn = weak_conn.lock();
-               if (!conn || !conn->socket || !conn->socket->is_open()) {
-                  return;
-               }
-
->>>>>>> 80f20d9e
                --conn->reads_in_flight;
 
                // may have closed connection and cleared pending_message_buffer
@@ -2817,7 +2709,7 @@
          controller& cc = chain_plug->chain();
          uint32_t head_blk_num = cc.head_block_num();
 
-         boost::asio::post( *my_impl->server_ioc, [accepted, ptrx{std::move(ptrx)}, head_blk_num]() {
+         boost::asio::post( my_impl->thread_pool->get_executor(), [accepted, ptrx{std::move(ptrx)}, head_blk_num]() {
             if( accepted ) {
                my_impl->dispatcher->bcast_transaction( ptrx );
             } else {
@@ -2882,7 +2774,7 @@
       }
 
       if( reason == no_reason ) {
-         boost::asio::post( *server_ioc, [self = this, msg]() {
+         boost::asio::post( my_impl->thread_pool->get_executor(), [self = this, msg]() {
             self->dispatcher->update_txns_block_num( msg );
          });
          c->strand.post( [sync_master = sync_master.get(), dispatcher = dispatcher.get(), c, blk_id, blk_num]() {
@@ -2952,19 +2844,14 @@
    }
 
    void net_plugin_impl::start_monitors() {
-<<<<<<< HEAD
       {
          std::lock_guard<std::mutex> g( connector_check_timer_mtx );
-         connector_check_timer.reset(new boost::asio::steady_timer( *server_ioc ));
+         connector_check_timer.reset(new boost::asio::steady_timer( my_impl->thread_pool->get_executor() ));
       }
       {
          std::lock_guard<std::mutex> g( expire_timer_mtx );
-         expire_timer.reset( new boost::asio::steady_timer( *server_ioc ) );
-      }
-=======
-      connector_check.reset(new boost::asio::steady_timer( my_impl->thread_pool->get_executor() ));
-      transaction_check.reset(new boost::asio::steady_timer( my_impl->thread_pool->get_executor() ));
->>>>>>> 80f20d9e
+         expire_timer.reset( new boost::asio::steady_timer( my_impl->thread_pool->get_executor() ) );
+      }
       start_conn_timer(connector_period, std::weak_ptr<connection>());
       start_expire_timer();
    }
@@ -3022,7 +2909,7 @@
    // called from application thread
    void net_plugin_impl::on_accepted_block(const block_state_ptr& block) {
       update_chain_info();
-      boost::asio::post( *server_ioc, [this, ioc=server_ioc, block]() {
+      boost::asio::post( my_impl->thread_pool->get_executor(), [this, block]() {
          fc_dlog( logger, "signaled, blk id = ${id}", ("id", block->id) );
          dispatcher->bcast_block( block );
       });
@@ -3286,17 +3173,13 @@
       // currently thread_pool only used for server_ioc
       my->thread_pool.emplace( "net", my->thread_pool_size );
 
-<<<<<<< HEAD
-=======
-      my->resolver = std::make_shared<tcp::resolver>( my->thread_pool->get_executor() );
->>>>>>> 80f20d9e
       if( my->p2p_address.size() > 0 ) {
          auto host = my->p2p_address.substr( 0, my->p2p_address.find( ':' ));
          auto port = my->p2p_address.substr( host.size() + 1, my->p2p_address.size());
          tcp::resolver::query query( tcp::v4(), host.c_str(), port.c_str());
          // Note: need to add support for IPv6 too?
 
-         tcp::resolver resolver( *my->server_ioc );
+         tcp::resolver resolver( my->thread_pool->get_executor() );
          my->listen_endpoint = *resolver.resolve( query );
 
          my->acceptor.reset( new tcp::acceptor( my_impl->thread_pool->get_executor() ) );
@@ -3319,14 +3202,10 @@
          }
       }
 
-<<<<<<< HEAD
       {
          std::lock_guard<std::mutex> g( my->keepalive_timer_mtx );
-         my->keepalive_timer.reset( new boost::asio::steady_timer( *my->server_ioc ) );
-      }
-=======
-      my->keepalive_timer.reset( new boost::asio::steady_timer( my->thread_pool->get_executor() ) );
->>>>>>> 80f20d9e
+         my->keepalive_timer.reset( new boost::asio::steady_timer( my->thread_pool->get_executor() ) );
+      }
       my->ticker();
 
       if( my->acceptor ) {
@@ -3378,21 +3257,6 @@
    void net_plugin::plugin_shutdown() {
       try {
          fc_ilog( logger, "shutdown.." );
-<<<<<<< HEAD
-         if( my->server_ioc_work )
-            my->server_ioc_work->reset();
-
-         if( my->server_ioc )
-            my->server_ioc->stop();
-=======
-         if( my->connector_check )
-            my->connector_check->cancel();
-         if( my->transaction_check )
-            my->transaction_check->cancel();
-         if( my->keepalive_timer )
-            my->keepalive_timer->cancel();
->>>>>>> 80f20d9e
-
          {
             std::lock_guard<std::mutex> g( my->connector_check_timer_mtx );
             if( my->connector_check_timer )
