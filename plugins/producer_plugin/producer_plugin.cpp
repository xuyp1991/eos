/**
 *  @file
 *  @copyright defined in eos/LICENSE.txt
 */
#include <eosio/producer_plugin/producer_plugin.hpp>
#include <eosio/chain/producer_object.hpp>
#include <eosio/chain/plugin_interface.hpp>
#include <eosio/chain/global_property_object.hpp>

#include <fc/io/json.hpp>
#include <fc/smart_ref_impl.hpp>
#include <fc/scoped_exit.hpp>

#include <boost/asio.hpp>
#include <boost/date_time/posix_time/posix_time.hpp>

#include <iostream>
#include <algorithm>
#include <boost/range/adaptor/map.hpp>
#include <boost/function_output_iterator.hpp>
#include <boost/multi_index_container.hpp>
#include <boost/multi_index/member.hpp>
#include <boost/multi_index/hashed_index.hpp>
#include <boost/multi_index/ordered_index.hpp>
#include <boost/signals2/connection.hpp>

namespace bmi = boost::multi_index;
using bmi::indexed_by;
using bmi::ordered_non_unique;
using bmi::member;
using bmi::tag;
using bmi::hashed_unique;

using boost::multi_index_container;

using std::string;
using std::vector;
using boost::signals2::scoped_connection;

// HACK TO EXPOSE LOGGER MAP

namespace fc {
   extern std::unordered_map<std::string,logger>& get_logger_map();
}

const fc::string logger_name("producer_plugin");
fc::logger _log;

namespace eosio {

static appbase::abstract_plugin& _producer_plugin = app().register_plugin<producer_plugin>();

using namespace eosio::chain;
using namespace eosio::chain::plugin_interface;

namespace {
   bool failure_is_subjective(const fc::exception& e, bool deadline_is_subjective) {
      auto code = e.code();
      return (code == block_cpu_usage_exceeded::code_value) ||
             (code == block_net_usage_exceeded::code_value) ||
             (code == deadline_exception::code_value && deadline_is_subjective) ||
             (code == leeway_deadline_exception::code_value && deadline_is_subjective);
   }
}

struct transaction_id_with_expiry {
   transaction_id_type     trx_id;
   fc::time_point          expiry;
};

struct by_id;
struct by_expiry;

using transaction_id_with_expiry_index = multi_index_container<
   transaction_id_with_expiry,
   indexed_by<
      hashed_unique<tag<by_id>, BOOST_MULTI_INDEX_MEMBER(transaction_id_with_expiry, transaction_id_type, trx_id)>,
      ordered_non_unique<tag<by_expiry>, BOOST_MULTI_INDEX_MEMBER(transaction_id_with_expiry, fc::time_point, expiry)>
   >
>;



enum class pending_block_mode {
   producing,
   speculating
};

class producer_plugin_impl : public std::enable_shared_from_this<producer_plugin_impl> {
   public:
      producer_plugin_impl(boost::asio::io_service& io)
      :_timer(io)
      ,_transaction_ack_channel(app().get_channel<compat::channels::transaction_ack>())
      {
      }

      optional<fc::time_point> calculate_next_block_time(const account_name& producer_name) const;
      void schedule_production_loop();
      void produce_block();
      bool maybe_produce_block();

      boost::program_options::variables_map _options;
      bool     _production_enabled                 = false;
      bool     _pause_production                   = false;
      uint32_t _required_producer_participation    = uint32_t(config::required_producer_participation);
      uint32_t _production_skip_flags              = 0; //eosio::chain::skip_nothing;

      std::map<chain::public_key_type, chain::private_key_type> _private_keys;
      std::set<chain::account_name>                             _producers;
      boost::asio::deadline_timer                               _timer;
      std::map<chain::account_name, uint32_t>                   _producer_watermarks;
      pending_block_mode                                        _pending_block_mode;
      transaction_id_with_expiry_index                          _persistent_transactions;

      int32_t                                                   _max_transaction_time_ms;
      fc::microseconds                                          _max_irreversible_block_age_us;
      fc::time_point                                            _irreversible_block_time;

      time_point _last_signed_block_time;
      time_point _start_time = fc::time_point::now();
      uint32_t   _last_signed_block_num = 0;

      producer_plugin* _self = nullptr;

      incoming::channels::block::channel_type::handle         _incoming_block_subscription;
      incoming::channels::transaction::channel_type::handle   _incoming_transaction_subscription;

      compat::channels::transaction_ack::channel_type&        _transaction_ack_channel;

      incoming::methods::block_sync::method_type::handle       _incoming_block_sync_provider;
      incoming::methods::transaction_sync::method_type::handle _incoming_transaction_sync_provider;

      transaction_id_with_expiry_index                         _blacklisted_transactions;

      fc::optional<scoped_connection>                          _accepted_block_connection;
      fc::optional<scoped_connection>                          _irreversible_block_connection;

      /*
       * HACK ALERT
       * Boost timers can be in a state where a handler has not yet executed but is not abortable.
       * As this method needs to mutate state handlers depend on for proper functioning to maintain
       * invariants for other code (namely accepting incoming transactions in a nearly full block)
       * the handlers capture a corelation ID at the time they are set.  When they are executed
       * they must check that correlation_id against the global ordinal.  If it does not match that
       * implies that this method has been called with the handler in the state where it should be
       * cancelled but wasn't able to be.
       */
      uint32_t _timer_corelation_id = 0;


      void on_block( const block_state_ptr& bsp ) {
         if( bsp->header.timestamp <= _last_signed_block_time ) return;
         if( bsp->header.timestamp <= _start_time ) return;
         if( bsp->block_num <= _last_signed_block_num ) return;

         const auto& active_producer_to_signing_key = bsp->active_schedule.producers;

         flat_set<account_name> active_producers;
         active_producers.reserve(bsp->active_schedule.producers.size());
         for (const auto& p: bsp->active_schedule.producers) {
            active_producers.insert(p.producer_name);
         }

         std::set_intersection( _producers.begin(), _producers.end(),
                                active_producers.begin(), active_producers.end(),
                                boost::make_function_output_iterator( [&]( const chain::account_name& producer )
         {
            if( producer != bsp->header.producer ) {
               auto itr = std::find_if( active_producer_to_signing_key.begin(), active_producer_to_signing_key.end(),
                                        [&](const producer_key& k){ return k.producer_name == producer; } );
               if( itr != active_producer_to_signing_key.end() ) {
                  auto private_key_itr = _private_keys.find( itr->block_signing_key );
                  if( private_key_itr != _private_keys.end() ) {
                     auto d = bsp->sig_digest();
                     auto sig = private_key_itr->second.sign( d );
                     _last_signed_block_time = bsp->header.timestamp;
                     _last_signed_block_num  = bsp->block_num;

   //                  ilog( "${n} confirmed", ("n",name(producer)) );
                     _self->confirmed_block( { bsp->id, d, producer, sig } );
                  }
               }
            }
         } ) );
      }

      void on_irreversible_block( const signed_block_ptr& lib ) {
         _irreversible_block_time = lib->timestamp.to_time_point();
      }

      template<typename Type, typename Channel, typename F>
      auto publish_results_of(const Type &data, Channel& channel, F f) {
         auto publish_success = fc::make_scoped_exit([&, this](){
            channel.publish(std::pair<fc::exception_ptr, Type>(nullptr, data));
         });

         try {
            auto trace = f();
            if (trace->except) {
               publish_success.cancel();
               channel.publish(std::pair<fc::exception_ptr, Type>(trace->except->dynamic_copy_exception(), data));
            }
            return trace;
         } catch (const fc::exception& e) {
            publish_success.cancel();
            channel.publish(std::pair<fc::exception_ptr, Type>(e.dynamic_copy_exception(), data));
            throw e;
         } catch( const std::exception& e ) {
            publish_success.cancel();
            auto fce = fc::exception(
               FC_LOG_MESSAGE( info, "Caught std::exception: ${what}", ("what",e.what())),
               fc::std_exception_code,
               BOOST_CORE_TYPEID(e).name(),
               e.what()
            );
            channel.publish(std::pair<fc::exception_ptr, Type>(fce.dynamic_copy_exception(),data));
            throw fce;
         } catch( ... ) {
            publish_success.cancel();
            auto fce = fc::unhandled_exception(
               FC_LOG_MESSAGE( info, "Caught unknown exception"),
               std::current_exception()
            );

            channel.publish(std::pair<fc::exception_ptr, Type>(fce.dynamic_copy_exception(), data));
            throw fce;
         }
      };

      void on_incoming_block(const signed_block_ptr& block) {
         fc_dlog(_log, "received incoming block ${id}", ("id", block->id()));

         FC_ASSERT( block->timestamp < (fc::time_point::now() + fc::seconds(1)), "received a block from the future, ignoring it" );


         chain::controller& chain = app().get_plugin<chain_plugin>().chain();

         // abort the pending block
         chain.abort_block();

         // exceptions throw out, make sure we restart our loop
         auto ensure = fc::make_scoped_exit([this](){
            schedule_production_loop();
         });

         // push the new block
         chain.push_block(block);

         if( chain.head_block_state()->header.timestamp.next().to_time_point() >= fc::time_point::now() )
            _production_enabled = true;


         if( fc::time_point::now() - block->timestamp < fc::seconds(5) || (block->block_num() % 1000 == 0) ) {
            ilog("Received block ${id}... #${n} @ ${t} signed by ${p} [trxs: ${count}, lib: ${lib}, confirmed: ${confs}]",
                 ("p",block->producer)("id",fc::variant(block->id()).as_string().substr(0,16))
                 ("n",block_header::num_from_id(block->id()))("t",block->timestamp)
                 ("count",block->transactions.size())("lib",chain.last_irreversible_block_num())("confs", block->confirmed) );
         }

      }

      transaction_trace_ptr on_incoming_transaction(const packed_transaction_ptr& trx, bool persist_until_expired = false) {
         fc_dlog(_log, "received incoming transaction ${id}", ("id", trx->id()));
         return publish_results_of(trx, _transaction_ack_channel, [&]() -> transaction_trace_ptr {
            while (true) {
               chain::controller& chain = app().get_plugin<chain_plugin>().chain();
               auto block_time = chain.pending_block_state()->header.timestamp.to_time_point();

               auto deadline = fc::time_point::now() + fc::milliseconds(_max_transaction_time_ms);
               bool deadline_is_subjective = false;
               if (_pending_block_mode == pending_block_mode::producing && block_time < deadline) {
                  deadline_is_subjective = true;
                  deadline = block_time;
               }

               auto trace = chain.push_transaction(std::make_shared<transaction_metadata>(*trx), deadline);

               if (trace->except) {
                  if (failure_is_subjective(*trace->except, deadline_is_subjective) ) {
                     // if we failed because the block was exhausted push the block out and try again if it succeeds
                     if (_pending_block_mode == pending_block_mode::producing ) {
                        fc_dlog(_log, "flushing block under production");

                        if (maybe_produce_block()) {
                           continue;
                        }
                     } else if (_pending_block_mode == pending_block_mode::speculating) {
                        fc_dlog(_log, "dropping block under speculation");

                        chain.abort_block();
                        schedule_production_loop();
                        continue;
                     }

                     // if we failed to produce a block that was not speculative (for some reason).  we are going to
                     // return the trace with an exception set to the caller. if they don't support any retry mechanics
                     // this may result in a lost transaction
                  } else {
                     trace->except->dynamic_rethrow_exception();
                  }
               } else if (persist_until_expired) {
                  // if this trx didnt fail/soft-fail and the persist flag is set, store its ID so that we can
                  // ensure its applied to all future speculative blocks as well.
                  _persistent_transactions.insert(transaction_id_with_expiry{trx->id(), trx->expiration()});
               }

               return trace;
            }
         });
      }

      fc::microseconds get_irreversible_block_age() {
         auto now = fc::time_point::now();
         if (now < _irreversible_block_time) {
            return fc::microseconds(0);
         } else {
            return now - _irreversible_block_time;
         }
      }

      bool production_disabled_by_policy() {
         return !_production_enabled || _pause_production || get_irreversible_block_age() >= _max_irreversible_block_age_us;
      }

      enum class start_block_result {
         succeeded,
         failed,
         exhausted
      };

      start_block_result start_block();
};

void new_chain_banner(const eosio::chain::controller& db)
{
   std::cerr << "\n"
      "*******************************\n"
      "*                             *\n"
      "*   ------ NEW CHAIN ------   *\n"
      "*   -  Welcome to EOSIO!  -   *\n"
      "*   -----------------------   *\n"
      "*                             *\n"
      "*******************************\n"
      "\n";

   if( db.head_block_state()->header.timestamp.to_time_point() < (fc::time_point::now() - fc::milliseconds(200 * config::block_interval_ms)))
   {
      std::cerr << "Your genesis seems to have an old timestamp\n"
         "Please consider using the --genesis-timestamp option to give your genesis a recent timestamp\n"
         "\n"
         ;
   }
   return;
}

producer_plugin::producer_plugin()
   : my(new producer_plugin_impl(app().get_io_service())){
      my->_self = this;
   }

producer_plugin::~producer_plugin() {}

void producer_plugin::set_program_options(
   boost::program_options::options_description& command_line_options,
   boost::program_options::options_description& config_file_options)
{
   auto default_priv_key = private_key_type::regenerate<fc::ecc::private_key_shim>(fc::sha256::hash(std::string("nathan")));
   auto private_key_default = std::make_pair(default_priv_key.get_public_key(), default_priv_key );

   boost::program_options::options_description producer_options;

   producer_options.add_options()
         ("enable-stale-production,e", boost::program_options::bool_switch()->notifier([this](bool e){my->_production_enabled = e;}), "Enable block production, even if the chain is stale.")
         ("pause-on-startup,x", boost::program_options::bool_switch()->notifier([this](bool p){my->_pause_production = p;}), "Start this node in a state where production is paused")
         ("max-transaction-time", bpo::value<int32_t>()->default_value(30),
          "Limits the maximum time (in milliseconds) that is allowed a pushed transaction's code to execute before being considered invalid")
         ("max-irreversible-block-age", bpo::value<int32_t>()->default_value( 30 * 60 ),
          "Limits the maximum age (in seconds) of the DPOS Irreversible Block for a chain this node will produce blocks on")
         ("required-participation", boost::program_options::value<uint32_t>()
                                       ->default_value(uint32_t(config::required_producer_participation/config::percent_1))
                                       ->notifier([this](uint32_t e) {
                                          my->_required_producer_participation = std::min(e, 100u) * config::percent_1;
                                       }),
                                       "Percent of producers (0-100) that must be participating in order to produce blocks")
         ("producer-name,p", boost::program_options::value<vector<string>>()->composing()->multitoken(),
          "ID of producer controlled by this node (e.g. inita; may specify multiple times)")
         ("private-key", boost::program_options::value<vector<string>>()->composing()->multitoken()->default_value({fc::json::to_string(private_key_default)},
                                                                                                fc::json::to_string(private_key_default)),
          "Tuple of [public key, WIF private key] (may specify multiple times)")
         ;
   config_file_options.add(producer_options);
}

bool producer_plugin::is_producer_key(const chain::public_key_type& key) const
{
  auto private_key_itr = my->_private_keys.find(key);
  if(private_key_itr != my->_private_keys.end())
    return true;
  return false;
}

chain::signature_type producer_plugin::sign_compact(const chain::public_key_type& key, const fc::sha256& digest) const
{
  if(key != chain::public_key_type()) {
    auto private_key_itr = my->_private_keys.find(key);
    FC_ASSERT(private_key_itr != my->_private_keys.end(), "Local producer has no private key in config.ini corresponding to public key ${key}", ("key", key));

    return private_key_itr->second.sign(digest);
  }
  else {
    return chain::signature_type();
  }
}

template<typename T>
T dejsonify(const string& s) {
   return fc::json::from_string(s).as<T>();
}

#define LOAD_VALUE_SET(options, name, container, type) \
if( options.count(name) ) { \
   const std::vector<std::string>& ops = options[name].as<std::vector<std::string>>(); \
   std::copy(ops.begin(), ops.end(), std::inserter(container, container.end())); \
}

void producer_plugin::plugin_initialize(const boost::program_options::variables_map& options)
{ try {
   my->_options = &options;
   LOAD_VALUE_SET(options, "producer-name", my->_producers, types::account_name)

   if( options.count("private-key") )
   {
      const std::vector<std::string> key_id_to_wif_pair_strings = options["private-key"].as<std::vector<std::string>>();
      for (const std::string& key_id_to_wif_pair_string : key_id_to_wif_pair_strings)
      {
         auto key_id_to_wif_pair = dejsonify<std::pair<public_key_type, private_key_type>>(key_id_to_wif_pair_string);
         my->_private_keys[key_id_to_wif_pair.first] = key_id_to_wif_pair.second;
      }
   }

   my->_max_transaction_time_ms = options.at("max-transaction-time").as<int32_t>();

   my->_max_irreversible_block_age_us = fc::seconds(options.at("max-irreversible-block-age").as<int32_t>());

   my->_incoming_block_subscription = app().get_channel<incoming::channels::block>().subscribe([this](const signed_block_ptr& block){
      try {
         my->on_incoming_block(block);
      } FC_LOG_AND_DROP();
   });

   my->_incoming_transaction_subscription = app().get_channel<incoming::channels::transaction>().subscribe([this](const packed_transaction_ptr& trx){
      try {
         my->on_incoming_transaction(trx);
      } FC_LOG_AND_DROP();
   });

   my->_incoming_block_sync_provider = app().get_method<incoming::methods::block_sync>().register_provider([this](const signed_block_ptr& block){
      my->on_incoming_block(block);
   });

   my->_incoming_transaction_sync_provider = app().get_method<incoming::methods::transaction_sync>().register_provider([this](const packed_transaction_ptr& trx, bool persist_until_expired) -> transaction_trace_ptr {
      return my->on_incoming_transaction(trx, persist_until_expired);
   });

} FC_LOG_AND_RETHROW() }

void producer_plugin::plugin_startup()
{ try {
   if(fc::get_logger_map().find(logger_name) != fc::get_logger_map().end()) {
      _log = fc::get_logger_map()[logger_name];
   }

   ilog("producer plugin:  plugin_startup() begin");

   chain::controller& chain = app().get_plugin<chain_plugin>().chain();
   my->_accepted_block_connection.emplace(chain.accepted_block.connect( [this]( const auto& bsp ){ my->on_block( bsp ); } ));
   my->_irreversible_block_connection.emplace(chain.irreversible_block.connect( [this]( const auto& bsp ){ my->on_irreversible_block( bsp->block ); } ));

   const auto lib_num = chain.last_irreversible_block_num();
   const auto lib = chain.fetch_block_by_number(lib_num);
   if (lib) {
      my->on_irreversible_block(lib);
   } else {
      my->_irreversible_block_time = fc::time_point::maximum();
   }

   if (!my->_producers.empty()) {
      ilog("Launching block production for ${n} producers at ${time}.", ("n", my->_producers.size())("time",fc::time_point::now()));

      if (my->_production_enabled) {
         if (chain.head_block_num() == 0) {
            new_chain_banner(chain);
         }
         //_production_skip_flags |= eosio::chain::skip_undo_history_check;
      }
   }

   my->schedule_production_loop();

   ilog("producer plugin:  plugin_startup() end");
} FC_CAPTURE_AND_RETHROW() }

void producer_plugin::plugin_shutdown() {
   try {
      my->_timer.cancel();
   } catch(fc::exception& e) {
      edump((e.to_detail_string()));
   }

   my->_accepted_block_connection.reset();
   my->_irreversible_block_connection.reset();
}

void producer_plugin::pause() {
   my->_pause_production = true;
}

void producer_plugin::resume() {
   my->_pause_production = false;
   // it is possible that we are only speculating because of this policy which we have now changed
   // re-evaluate that now
   //
   if (my->_pending_block_mode == pending_block_mode::speculating) {
      chain::controller& chain = app().get_plugin<chain_plugin>().chain();
      chain.abort_block();
      my->schedule_production_loop();
   }
}

bool producer_plugin::paused() const {
   return my->_pause_production;
}


optional<fc::time_point> producer_plugin_impl::calculate_next_block_time(const account_name& producer_name) const {
   chain::controller& chain = app().get_plugin<chain_plugin>().chain();
   const auto& pbs = chain.pending_block_state();
   const auto& active_schedule = pbs->active_schedule.producers;
   const auto& hbt = pbs->header.timestamp;

   // determine if this producer is in the active schedule and if so, where
   auto itr = std::find_if(active_schedule.begin(), active_schedule.end(), [&](const auto& asp){ return asp.producer_name == producer_name; });
   if (itr == active_schedule.end()) {
      // this producer is not in the active producer set
      return optional<fc::time_point>();
   }

   size_t producer_index = itr - active_schedule.begin();
   uint32_t minimum_offset = 1; // must at least be the "next" block

   // account for a watermark in the future which is disqualifying this producer for now
   // this is conservative assuming no blocks are dropped.  If blocks are dropped the watermark will
   // disqualify this producer for longer but it is assumed they will wake up, determine that they
   // are disqualified for longer due to skipped blocks and re-caculate their next block with better
   // information then
   auto current_watermark_itr = _producer_watermarks.find(producer_name);
   if (current_watermark_itr != _producer_watermarks.end()) {
      auto watermark = current_watermark_itr->second;
      if (watermark > pbs->block_num) {
         // if I have a watermark then I need to wait until after that watermark
         minimum_offset = watermark - pbs->block_num + 1;
      }
   }

   // this producers next opportuity to produce is the next time its slot arrives after or at the calculated minimum
   uint32_t minimum_slot = hbt.slot + minimum_offset;
   size_t minimum_slot_producer_index = (minimum_slot % (active_schedule.size() * config::producer_repetitions)) / config::producer_repetitions;
   if ( producer_index == minimum_slot_producer_index ) {
      // this is the producer for the minimum slot, go with that
      return block_timestamp_type(minimum_slot).to_time_point();
   } else {
      // calculate how many rounds are between the minimum producer and the producer in question
      size_t producer_distance = producer_index - minimum_slot_producer_index;
      // check for unsigned underflow
      if (producer_distance > producer_index) {
         producer_distance += active_schedule.size();
      }

      // align the minimum slot to the first of its set of reps
      uint32_t first_minimum_producer_slot = minimum_slot - (minimum_slot % config::producer_repetitions);

      // offset the aligned minimum to the *earliest* next set of slots for this producer
      uint32_t next_block_slot = first_minimum_producer_slot  + (producer_distance * config::producer_repetitions);
      return block_timestamp_type(next_block_slot).to_time_point();
   }
}

producer_plugin_impl::start_block_result producer_plugin_impl::start_block() {
   chain::controller& chain = app().get_plugin<chain_plugin>().chain();
   const auto& hbs = chain.head_block_state();

   //Schedule for the next second's tick regardless of chain state
   // If we would wait less than 50ms (1/10 of block_interval), wait for the whole block interval.
   fc::time_point now = fc::time_point::now();
   fc::time_point base = std::max<fc::time_point>(now, chain.head_block_time());
   int64_t min_time_to_next_block = (config::block_interval_us) - (base.time_since_epoch().count() % (config::block_interval_us) );
   fc::time_point block_time = base + fc::microseconds(min_time_to_next_block);


   if((block_time - now) < fc::microseconds(config::block_interval_us/10) ) {     // we must sleep for at least 50ms
//      ilog("Less than ${t}us to next block time, time_to_next_block_time ${bt}",
//           ("t", config::block_interval_us/10)("bt", block_time));
      block_time += fc::microseconds(config::block_interval_us);
   }

   _pending_block_mode = pending_block_mode::producing;

   // Not our turn
   const auto& scheduled_producer = hbs->get_scheduled_producer(block_time);
   auto currrent_watermark_itr = _producer_watermarks.find(scheduled_producer.producer_name);
   auto private_key_itr = _private_keys.find(scheduled_producer.block_signing_key);
   auto irreversible_block_age = get_irreversible_block_age();

   // If the next block production opportunity is in the present or future, we're synced.
   if( !_production_enabled ) {
      _pending_block_mode = pending_block_mode::speculating;
   } else if( _producers.find(scheduled_producer.producer_name) == _producers.end()) {
      _pending_block_mode = pending_block_mode::speculating;
   } else if (private_key_itr == _private_keys.end()) {
      elog("Not producing block because I don't have the private key for ${scheduled_key}", ("scheduled_key", scheduled_producer.block_signing_key));
      _pending_block_mode = pending_block_mode::speculating;
<<<<<<< HEAD
   } else if ( _pause_production ) {
      elog("Not producing block because production is explicitly paused");
      _pending_block_mode = pending_block_mode::speculating;
   } else if ( get_irreversible_block_age() >= _max_irreversible_block_age_us ) {
      elog("Not producing block because the irreversible block is too old [age:${age}s, max:${max}s]", ("age", (now - _irreversible_block_time).count() / 1'000'000)( "max", _max_irreversible_block_age_us.count() / 1'000'000 ));
=======
   } else if ( irreversible_block_age >= _max_irreversible_block_age_us ) {
      elog("Not producing block because the irreversible block is too old [age:${age}s, max:${max}s]", ("age", irreversible_block_age.count() / 1'000'000)( "max", _max_irreversible_block_age_us.count() / 1'000'000 ));
>>>>>>> 5c3c9fd9
      _pending_block_mode = pending_block_mode::speculating;
   }

   if (_pending_block_mode == pending_block_mode::producing) {
      // determine if our watermark excludes us from producing at this point
      if (currrent_watermark_itr != _producer_watermarks.end()) {
         if (currrent_watermark_itr->second >= hbs->block_num + 1) {
            elog("Not producing block because \"${producer}\" signed a BFT confirmation OR block at a higher block number (${watermark}) than the current fork's head (${head_block_num})",
                ("producer", scheduled_producer.producer_name)
                ("watermark", currrent_watermark_itr->second)
                ("head_block_num", hbs->block_num));
            _pending_block_mode = pending_block_mode::speculating;
         }
      }
   }

   try {
      uint16_t blocks_to_confirm = 0;

      if (_pending_block_mode == pending_block_mode::producing) {
         // determine how many blocks this producer can confirm
         // 1) if it is not a producer from this node, assume no confirmations (we will discard this block anyway)
         // 2) if it is a producer on this node that has never produced, the conservative approach is to assume no
         //    confirmations to make sure we don't double sign after a crash TODO: make these watermarks durable?
         // 3) if it is a producer on this node where this node knows the last block it produced, safely set it -UNLESS-
         // 4) the producer on this node's last watermark is higher (meaning on a different fork)
         if (currrent_watermark_itr != _producer_watermarks.end()) {
            auto watermark = currrent_watermark_itr->second;
            if (watermark < hbs->block_num) {
               blocks_to_confirm = std::min<uint16_t>(std::numeric_limits<uint16_t>::max(), (uint16_t)(hbs->block_num - watermark));
            }
         }
      }

      chain.abort_block();
      chain.start_block(block_time, blocks_to_confirm);
   } FC_LOG_AND_DROP();

   const auto& pbs = chain.pending_block_state();
   if (pbs) {

      if (_pending_block_mode == pending_block_mode::producing && pbs->block_signing_key != scheduled_producer.block_signing_key) {
         elog("Block Signing Key is not expected value, reverting to speculative mode! [expected: \"${expected}\", actual: \"${actual\"", ("expected", scheduled_producer.block_signing_key)("actual", pbs->block_signing_key));
         _pending_block_mode = pending_block_mode::speculating;
      }

      // attempt to play persisted transactions first
      bool exhausted = false;
      auto unapplied_trxs = chain.get_unapplied_transactions();

      // remove all persisted transactions that have now expired
      auto& persisted_by_id = _persistent_transactions.get<by_id>();
      auto& persisted_by_expiry = _persistent_transactions.get<by_expiry>();
      while(!persisted_by_expiry.empty() && persisted_by_expiry.begin()->expiry <= pbs->header.timestamp.to_time_point()) {
         persisted_by_expiry.erase(persisted_by_expiry.begin());
      }

      for (auto itr = unapplied_trxs.begin(); itr != unapplied_trxs.end(); ++itr) {
         const auto& trx = *itr;
         if(persisted_by_id.find(trx->id) != persisted_by_id.end()) {
            // this is a persisted transaction, push it into the block (even if we are speculating) with
            // no deadline as it has already passed the subjective deadlines once and we want to represent
            // the state of the chain including this transaction
            try {
               chain.push_transaction(trx, fc::time_point::maximum());
            } FC_LOG_AND_DROP();

            // remove it from further consideration as it is applied
            *itr = nullptr;
         }
      }

      if (_pending_block_mode == pending_block_mode::producing) {
         for (const auto& trx : unapplied_trxs) {
            if (exhausted) {
               break;
            }

            if (!trx ) {
               // nulled in the loop above, skip it
               continue;
            }

            if (trx->packed_trx.expiration() > pbs->header.timestamp.to_time_point()) {
               // expired, drop it
               chain.drop_unapplied_transaction(trx);
               continue;
            }

            try {
               auto deadline = fc::time_point::now() + fc::milliseconds(_max_transaction_time_ms);
               bool deadline_is_subjective = false;
               if (_pending_block_mode == pending_block_mode::producing && block_time < deadline) {
                  deadline_is_subjective = true;
                  deadline = block_time;
               }

               auto trace = chain.push_transaction(trx, deadline);
               if (trace->except) {
                  if (failure_is_subjective(*trace->except, deadline_is_subjective)) {
                     exhausted = true;
                  } else {
                     // this failed our configured maximum transaction time, we don't want to replay it
                     chain.drop_unapplied_transaction(trx);
                  }
               }
            } FC_LOG_AND_DROP();
         }

         auto& blacklist_by_id = _blacklisted_transactions.get<by_id>();
         auto& blacklist_by_expiry = _blacklisted_transactions.get<by_expiry>();
         auto now = fc::time_point::now();
         while(!blacklist_by_expiry.empty() && blacklist_by_expiry.begin()->expiry <= now) {
            blacklist_by_expiry.erase(blacklist_by_expiry.begin());
         }

         auto scheduled_trxs = chain.get_scheduled_transactions();
         for (const auto& trx : scheduled_trxs) {
            if (exhausted) {
               break;
            }

            if (blacklist_by_id.find(trx) != blacklist_by_id.end()) {
               continue;
            }

            try {
               auto deadline = fc::time_point::now() + fc::milliseconds(_max_transaction_time_ms);
               bool deadline_is_subjective = false;
               if (_pending_block_mode == pending_block_mode::producing && block_time < deadline) {
                  deadline_is_subjective = true;
                  deadline = block_time;
               }

               auto trace = chain.push_scheduled_transaction(trx, deadline);
               if (trace->except) {
                  if (failure_is_subjective(*trace->except, deadline_is_subjective)) {
                     exhausted = true;
                  } else {
                     auto expiration = fc::time_point::now() + fc::seconds(chain.get_global_properties().configuration.deferred_trx_expiration_window);
                     // this failed our configured maximum transaction time, we don't want to replay it add it to a blacklist
                     _blacklisted_transactions.insert(transaction_id_with_expiry{trx, expiration});
                  }
               }
            } FC_LOG_AND_DROP();
         }

      }

      if (exhausted) {
         return start_block_result::exhausted;
      } else {
         return start_block_result::succeeded;
      }
   }

   return start_block_result::failed;
}

void producer_plugin_impl::schedule_production_loop() {
   chain::controller& chain = app().get_plugin<chain_plugin>().chain();
   _timer.cancel();
   std::weak_ptr<producer_plugin_impl> weak_this = shared_from_this();

   auto result = start_block();

   if (result == start_block_result::failed) {
      elog("Failed to start a pending block, will try again later");
      _timer.expires_from_now( boost::posix_time::microseconds( config::block_interval_us  / 10 ));

      // we failed to start a block, so try again later?
      _timer.async_wait([weak_this,cid=++_timer_corelation_id](const boost::system::error_code& ec) {
         auto self = weak_this.lock();
         if (self && ec != boost::asio::error::operation_aborted && cid == self->_timer_corelation_id) {
            self->schedule_production_loop();
         }
      });
   } else if (_pending_block_mode == pending_block_mode::producing) {

      // we succeeded but block may be exhausted
      if (result == start_block_result::succeeded) {
         // ship this block off no later than its deadline
         static const boost::posix_time::ptime epoch(boost::gregorian::date(1970, 1, 1));
         _timer.expires_at(epoch + boost::posix_time::microseconds(chain.pending_block_time().time_since_epoch().count()));
         fc_dlog(_log, "Scheduling Block Production on Normal Block #${num} for ${time}", ("num", chain.pending_block_state()->block_num)("time",chain.pending_block_time()));
      } else {
         // ship this block off immediately
         _timer.expires_from_now( boost::posix_time::microseconds( 0 ));
         fc_dlog(_log, "Scheduling Block Production on Exhausted Block #${num} immediately", ("num", chain.pending_block_state()->block_num));
      }

      _timer.async_wait([&chain,weak_this,cid=++_timer_corelation_id](const boost::system::error_code& ec) {
         auto self = weak_this.lock();
         if (self && ec != boost::asio::error::operation_aborted && cid == self->_timer_corelation_id) {
            auto res = self->maybe_produce_block();
            fc_dlog(_log, "Producing Block #${num} returned: ${res}", ("num", chain.pending_block_state()->block_num)("res", res) );
         }
      });
   } else if (_pending_block_mode == pending_block_mode::speculating && !_producers.empty() && !production_disabled_by_policy()){
      // if we have any producers then we should at least set a timer for our next available slot
      optional<fc::time_point> wake_up_time;
      for (const auto&p: _producers) {
         auto next_producer_block_time = calculate_next_block_time(p);
         if (next_producer_block_time) {
            auto producer_wake_up_time = *next_producer_block_time - fc::microseconds(config::block_interval_us);
            if (wake_up_time) {
               // wake up with a full block interval to the deadline
               wake_up_time = std::min<fc::time_point>(*wake_up_time, producer_wake_up_time);
            } else {
               wake_up_time = producer_wake_up_time;
            }
         }
      }

      if (wake_up_time) {
         fc_dlog(_log, "Specualtive Block Created; Scheduling Speculative/Production Change at ${time}", ("time", wake_up_time));
         static const boost::posix_time::ptime epoch(boost::gregorian::date(1970, 1, 1));
         _timer.expires_at(epoch + boost::posix_time::microseconds(wake_up_time->time_since_epoch().count()));
         _timer.async_wait([weak_this,cid=++_timer_corelation_id](const boost::system::error_code& ec) {
            auto self = weak_this.lock();
            if (self && ec != boost::asio::error::operation_aborted && cid == self->_timer_corelation_id) {
               self->schedule_production_loop();
            }
         });
      } else {
         fc_dlog(_log, "Speculative Block Created; Not Scheduling Speculative/Production, no local producers had valid wake up times");
      }
   } else {
      fc_dlog(_log, "Speculative Block Created");
   }
}

bool producer_plugin_impl::maybe_produce_block() {
   auto reschedule = fc::make_scoped_exit([this]{
      schedule_production_loop();
   });

   try {
      produce_block();
      return true;
   } FC_LOG_AND_DROP();

   fc_dlog(_log, "Aborting block due to produce_block error");
   chain::controller& chain = app().get_plugin<chain_plugin>().chain();
   chain.abort_block();
   return false;
}

void producer_plugin_impl::produce_block() {
   FC_ASSERT(_pending_block_mode == pending_block_mode::producing, "called produce_block while not actually producing");

   chain::controller& chain = app().get_plugin<chain_plugin>().chain();
   const auto& pbs = chain.pending_block_state();
   const auto& hbs = chain.head_block_state();
   FC_ASSERT(pbs, "pending_block_state does not exist but it should, another plugin may have corrupted it");
   auto private_key_itr = _private_keys.find( pbs->block_signing_key );

   FC_ASSERT(private_key_itr != _private_keys.end(), "Attempting to produce a block for which we don't have the private key");

   //idump( (fc::time_point::now() - chain.pending_block_time()) );
   chain.finalize_block();
   chain.sign_block( [&]( const digest_type& d ) { return private_key_itr->second.sign(d); } );
   chain.commit_block();
   auto hbt = chain.head_block_time();
   //idump((fc::time_point::now() - hbt));

   block_state_ptr new_bs = chain.head_block_state();
   // for newly installed producers we can set their watermarks to the block they became
   if (hbs->active_schedule.version != new_bs->active_schedule.version) {
      flat_set<account_name> new_producers;
      new_producers.reserve(new_bs->active_schedule.producers.size());
      for( const auto& p: new_bs->active_schedule.producers) {
         if (_producers.count(p.producer_name) > 0)
            new_producers.insert(p.producer_name);
      }

      for( const auto& p: hbs->active_schedule.producers) {
         new_producers.erase(p.producer_name);
      }

      for (const auto& new_producer: new_producers) {
         _producer_watermarks[new_producer] = chain.head_block_num();
      }
   }
   _producer_watermarks[new_bs->header.producer] = chain.head_block_num();

   ilog("Produced block ${id}... #${n} @ ${t} signed by ${p} [trxs: ${count}, lib: ${lib}, confirmed: ${confs}]",
        ("p",new_bs->header.producer)("id",fc::variant(new_bs->id).as_string().substr(0,16))
        ("n",new_bs->block_num)("t",new_bs->header.timestamp)
        ("count",new_bs->block->transactions.size())("lib",chain.last_irreversible_block_num())("confs", new_bs->header.confirmed));

}

} // namespace eosio<|MERGE_RESOLUTION|>--- conflicted
+++ resolved
@@ -619,16 +619,11 @@
    } else if (private_key_itr == _private_keys.end()) {
       elog("Not producing block because I don't have the private key for ${scheduled_key}", ("scheduled_key", scheduled_producer.block_signing_key));
       _pending_block_mode = pending_block_mode::speculating;
-<<<<<<< HEAD
    } else if ( _pause_production ) {
       elog("Not producing block because production is explicitly paused");
       _pending_block_mode = pending_block_mode::speculating;
-   } else if ( get_irreversible_block_age() >= _max_irreversible_block_age_us ) {
-      elog("Not producing block because the irreversible block is too old [age:${age}s, max:${max}s]", ("age", (now - _irreversible_block_time).count() / 1'000'000)( "max", _max_irreversible_block_age_us.count() / 1'000'000 ));
-=======
    } else if ( irreversible_block_age >= _max_irreversible_block_age_us ) {
       elog("Not producing block because the irreversible block is too old [age:${age}s, max:${max}s]", ("age", irreversible_block_age.count() / 1'000'000)( "max", _max_irreversible_block_age_us.count() / 1'000'000 ));
->>>>>>> 5c3c9fd9
       _pending_block_mode = pending_block_mode::speculating;
    }
 
