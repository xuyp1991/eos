/**
 *  @file
 *  @copyright defined in eos/LICENSE.txt
 */
#include <eosio/chain_plugin/chain_plugin.hpp>
#include <eosio/chain/fork_database.hpp>
#include <eosio/chain/block_log.hpp>
#include <eosio/chain/exceptions.hpp>
#include <eosio/chain/authorization_manager.hpp>
#include <eosio/chain/producer_object.hpp>
#include <eosio/chain/config.hpp>
#include <eosio/chain/types.hpp>
#include <eosio/chain/wasm_interface.hpp>

#include <eosio/chain/eosio_contract.hpp>

#include <eosio/utilities/key_conversion.hpp>
#include <eosio/utilities/common.hpp>
#include <eosio/chain/wast_to_wasm.hpp>

#include <fc/io/json.hpp>
#include <fc/variant.hpp>

namespace eosio {

using namespace eosio;
using namespace eosio::chain;
using namespace eosio::chain::config;
using vm_type = wasm_interface::vm_type;
using fc::flat_map;

//using txn_msg_rate_limits = controller::txn_msg_rate_limits;


class chain_plugin_impl {
public:
   bfs::path                        block_log_dir;
   bfs::path                        genesis_file;
   time_point                       genesis_timestamp;
   bool                             readonly = false;
   uint64_t                         shared_memory_size;
   flat_map<uint32_t,block_id_type> loaded_checkpoints;

   fc::optional<fork_database>      fork_db;
   fc::optional<block_log>          block_logger;
   fc::optional<controller::config> chain_config = controller::config();
   fc::optional<controller>         chain;
   chain_id_type                    chain_id;
   int32_t                          max_reversible_block_time_ms;
   int32_t                          max_pending_transaction_time_ms;
   int32_t                          max_deferred_transaction_time_ms;
   //txn_msg_rate_limits              rate_limits;
   fc::optional<vm_type>            wasm_runtime;
};

chain_plugin::chain_plugin()
:my(new chain_plugin_impl()) {
}

chain_plugin::~chain_plugin(){}

void chain_plugin::set_program_options(options_description& cli, options_description& cfg)
{
   cfg.add_options()
         ("genesis-json", bpo::value<bfs::path>()->default_value("genesis.json"), "File to read Genesis State from")
         ("genesis-timestamp", bpo::value<string>(), "override the initial timestamp in the Genesis State file")
         ("block-log-dir", bpo::value<bfs::path>()->default_value("blocks"),
          "the location of the block log (absolute path or relative to application data dir)")
         ("checkpoint,c", bpo::value<vector<string>>()->composing(), "Pairs of [BLOCK_NUM,BLOCK_ID] that should be enforced as checkpoints.")
         ("max-reversible-block-time", bpo::value<int32_t>()->default_value(-1),
          "Limits the maximum time (in milliseconds) that a reversible block is allowed to run before being considered invalid")
         ("max-pending-transaction-time", bpo::value<int32_t>()->default_value(-1),
          "Limits the maximum time (in milliseconds) that is allowed a pushed transaction's code to execute before being considered invalid")
         ("max-deferred-transaction-time", bpo::value<int32_t>()->default_value(20),
          "Limits the maximum time (in milliseconds) that is allowed a to push deferred transactions at the start of a block")
         ("wasm-runtime", bpo::value<eosio::chain::wasm_interface::vm_type>()->value_name("wavm/binaryen"), "Override default WASM runtime")
         ("shared-memory-size-mb", bpo::value<uint64_t>()->default_value(config::default_shared_memory_size / (1024  * 1024)), "Maximum size MB of database shared memory file")

#warning TODO: rate limiting
         /*("per-authorized-account-transaction-msg-rate-limit-time-frame-sec", bpo::value<uint32_t>()->default_value(default_per_auth_account_time_frame_seconds),
          "The time frame, in seconds, that the per-authorized-account-transaction-msg-rate-limit is imposed over.")
         ("per-authorized-account-transaction-msg-rate-limit", bpo::value<uint32_t>()->default_value(default_per_auth_account),
          "Limits the maximum rate of transaction messages that an account is allowed each per-authorized-account-transaction-msg-rate-limit-time-frame-sec.")
          ("per-code-account-transaction-msg-rate-limit-time-frame-sec", bpo::value<uint32_t>()->default_value(default_per_code_account_time_frame_seconds),
           "The time frame, in seconds, that the per-code-account-transaction-msg-rate-limit is imposed over.")
          ("per-code-account-transaction-msg-rate-limit", bpo::value<uint32_t>()->default_value(default_per_code_account),
           "Limits the maximum rate of transaction messages that an account's code is allowed each per-code-account-transaction-msg-rate-limit-time-frame-sec.")*/
         ;
   cli.add_options()
         ("replay-blockchain", bpo::bool_switch()->default_value(false),
          "clear chain database and replay all blocks")
         ("resync-blockchain", bpo::bool_switch()->default_value(false),
          "clear chain database and block log")
         ;
}

void chain_plugin::plugin_initialize(const variables_map& options) {
   ilog("initializing chain plugin");

   if(options.count("genesis-json")) {
      auto genesis = options.at("genesis-json").as<bfs::path>();
      if(genesis.is_relative())
         my->genesis_file = app().config_dir() / genesis;
      else
         my->genesis_file = genesis;
   }
   if(options.count("genesis-timestamp")) {
     string tstr = options.at("genesis-timestamp").as<string>();
     if (strcasecmp (tstr.c_str(), "now") == 0) {
       my->genesis_timestamp = fc::time_point::now();
       auto epoch_ms = my->genesis_timestamp.time_since_epoch().count() / 1000;
       auto diff_ms = epoch_ms % block_interval_ms;
       if (diff_ms > 0) {
         auto delay_ms =  (block_interval_ms - diff_ms);
         my->genesis_timestamp += fc::microseconds(delay_ms * 10000);
         dlog ("pausing ${ms} milliseconds to the next interval",("ms",delay_ms));
       }
     }
     else {
       my->genesis_timestamp = time_point::from_iso_string (tstr);
     }
   }
   if (options.count("block-log-dir")) {
      auto bld = options.at("block-log-dir").as<bfs::path>();
      if(bld.is_relative())
         my->block_log_dir = app().data_dir() / bld;
      else
         my->block_log_dir = bld;
   }
   if (options.count("shared-memory-size-mb")) {
      my->shared_memory_size = options.at("shared-memory-size-mb").as<uint64_t>() * 1024 * 1024;
   }

   if (options.at("replay-blockchain").as<bool>()) {
      ilog("Replay requested: wiping database");
      fc::remove_all(app().data_dir() / default_shared_memory_dir);
   }
   if (options.at("resync-blockchain").as<bool>()) {
      ilog("Resync requested: wiping database and blocks");
      fc::remove_all(app().data_dir() / default_shared_memory_dir);
      fc::remove_all(my->block_log_dir);
   }

   if(options.count("checkpoint"))
   {
      auto cps = options.at("checkpoint").as<vector<string>>();
      my->loaded_checkpoints.reserve(cps.size());
      for(auto cp : cps)
      {
         auto item = fc::json::from_string(cp).as<std::pair<uint32_t,block_id_type>>();
         my->loaded_checkpoints[item.first] = item.second;
      }
   }

   my->max_reversible_block_time_ms = options.at("max-reversible-block-time").as<int32_t>();
   my->max_pending_transaction_time_ms = options.at("max-pending-transaction-time").as<int32_t>();
   my->max_deferred_transaction_time_ms = options.at("max-deferred-transaction-time").as<int32_t>();

   if(options.count("wasm-runtime"))
      my->wasm_runtime = options.at("wasm-runtime").as<vm_type>();

   if( !fc::exists( my->genesis_file ) ) {
      wlog( "\n generating default genesis file ${f}", ("f", my->genesis_file.generic_string() ) );
      genesis_state default_genesis;
      fc::json::save_to_file( default_genesis, my->genesis_file, true );
   }
   my->chain_config->block_log_dir = my->block_log_dir;
   my->chain_config->shared_memory_dir = app().data_dir() / default_shared_memory_dir;
   my->chain_config->read_only = my->readonly;
<<<<<<< HEAD
   my->chain_config->genesis = fc::json::from_file(my->genesis_file).as<genesis_state>();
=======
   my->chain_config->shared_memory_size = my->shared_memory_size;
   my->chain_config->genesis = fc::json::from_file(my->genesis_file).as<contracts::genesis_state_type>();
>>>>>>> 4a2746e0
   if (my->genesis_timestamp.sec_since_epoch() > 0) {
      my->chain_config->genesis.initial_timestamp = my->genesis_timestamp;
   }

   if (my->max_reversible_block_time_ms > 0) {
      my->chain_config->limits.max_push_block_us = fc::milliseconds(my->max_reversible_block_time_ms);
   }

   if (my->max_pending_transaction_time_ms > 0) {
      my->chain_config->limits.max_push_transaction_us = fc::milliseconds(my->max_pending_transaction_time_ms);
   }

   if (my->max_deferred_transaction_time_ms > 0 ) {
      my->chain_config->limits.max_deferred_transactions_us = fc::milliseconds(my->max_deferred_transaction_time_ms);
   }

   if(my->wasm_runtime)
      my->chain_config->wasm_runtime = *my->wasm_runtime;

   my->chain.emplace(*my->chain_config);
}

void chain_plugin::plugin_startup()
{ try {
   my->chain->startup();

   if(!my->readonly) {
      ilog("starting chain in read/write mode");
      /// TODO: my->chain->add_checkpoints(my->loaded_checkpoints);
   }

   ilog("Blockchain started; head block is #${num}, genesis timestamp is ${ts}",
        ("num", my->chain->head_block_num())("ts", (std::string)my->chain_config->genesis.initial_timestamp));

   my->chain_config.reset();

} FC_CAPTURE_LOG_AND_RETHROW( (my->genesis_file.generic_string()) ) }

void chain_plugin::plugin_shutdown() {
   my->chain.reset();
}

chain_apis::read_write chain_plugin::get_read_write_api() {
   return chain_apis::read_write(chain());
}

void chain_plugin::accept_block(const signed_block_ptr& block ) {
   chain().push_block( block );
}

void chain_plugin::accept_transaction(const packed_transaction& trx) {
   chain().push_transaction( std::make_shared<transaction_metadata>(trx) );
}

bool chain_plugin::block_is_on_preferred_chain(const block_id_type& block_id) {
   auto b = chain().fetch_block_by_number( block_header::num_from_id(block_id) );
   return b && b->id() == block_id;
}

controller::config& chain_plugin::chain_config() {
   // will trigger optional assert if called before/after plugin_initialize()
   return *my->chain_config;
}

controller& chain_plugin::chain() { return *my->chain; }
const controller& chain_plugin::chain() const { return *my->chain; }

  void chain_plugin::get_chain_id (chain_id_type &cid)const {
    memcpy (cid.data(), my->chain_id.data(), cid.data_size());
  }

namespace chain_apis {

const string read_only::KEYi64 = "i64";

read_only::get_info_results read_only::get_info(const read_only::get_info_params&) const {
   return {
      eosio::utilities::common::itoh(static_cast<uint32_t>(app().version())),
      db.head_block_num(),
      db.last_irreversible_block_num(),
      db.head_block_id(),
      db.head_block_time(),
      db.head_block_producer(),
      //std::bitset<64>(db.get_dynamic_global_properties().recent_slots_filled).to_string(),
      //__builtin_popcountll(db.get_dynamic_global_properties().recent_slots_filled) / 64.0
   };
}

abi_def get_abi( const controller& db, const name& account ) {
   const auto &d = db.db();
   const account_object *code_accnt = d.find<account_object, by_name>(account);
   EOS_ASSERT(code_accnt != nullptr, chain::account_query_exception, "Fail to retrieve account for ${account}", ("account", account) );
   abi_def abi;
   abi_serializer::to_abi(code_accnt->abi, abi);
   return abi;
}

string get_table_type( const abi_def& abi, const name& table_name ) {
   for( const auto& t : abi.tables ) {
      if( t.name == table_name ){
         return t.index_type;
      }
   }
   EOS_ASSERT( false, chain::contract_table_query_exception, "Table ${table} is not specified in the ABI", ("table",table_name) );
}

read_only::get_table_rows_result read_only::get_table_rows( const read_only::get_table_rows_params& p )const {
   const abi_def abi = get_abi( db, p.code );
   auto table_type = get_table_type( abi, p.table );

   if( table_type == KEYi64 ) {
      return get_table_rows_ex<key_value_index, by_scope_primary>(p,abi);
   }

   EOS_ASSERT( false, chain::contract_table_query_exception,  "Invalid table type ${type}", ("type",table_type)("abi",abi));
}

vector<asset> read_only::get_currency_balance( const read_only::get_currency_balance_params& p )const {

   const abi_def abi = get_abi( db, p.code );
   auto table_type = get_table_type( abi, "accounts" );

   vector<asset> results;
<<<<<<< HEAD
   walk_table<key_value_index, by_scope_primary>(p.code, p.account, N(accounts), [&](const key_value_object& obj){
      share_type balance;
=======
   walk_table<contracts::key_value_index, contracts::by_scope_primary>(p.code, p.account, N(accounts), [&](const contracts::key_value_object& obj){

      EOS_ASSERT( obj.value.size() >= sizeof(asset), chain::asset_type_exception, "Invalid data on table");

      asset cursor;
>>>>>>> 4a2746e0
      fc::datastream<const char *> ds(obj.value.data(), obj.value.size());
      fc::raw::unpack(ds, cursor);

      EOS_ASSERT( cursor.get_symbol().valid(), chain::asset_type_exception, "Invalid asset");

      if( !p.symbol || boost::iequals(cursor.symbol_name(), *p.symbol) ) {
        results.emplace_back(cursor);
      }

      // return false if we are looking for one and found it, true otherwise
      return !(p.symbol && boost::iequals(cursor.symbol_name(), *p.symbol));
   });

   return results;
}

fc::variant read_only::get_currency_stats( const read_only::get_currency_stats_params& p )const {
   fc::mutable_variant_object results;
<<<<<<< HEAD
   walk_table<key_value_index, by_scope_primary>(p.code, p.code, N(stat), [&](const key_value_object& obj){
      share_type balance;
      fc::datastream<const char *> ds(obj.value.data(), obj.value.size());
      fc::raw::unpack(ds, balance);
      auto cursor = asset(balance, symbol(obj.primary_key));
=======
>>>>>>> 4a2746e0

   const abi_def abi = get_abi( db, p.code );
   auto table_type = get_table_type( abi, "stat" );

   uint64_t scope = ( eosio::chain::string_to_symbol( 0, boost::algorithm::to_upper_copy(p.symbol).c_str() ) >> 8 );

   walk_table<contracts::key_value_index, contracts::by_scope_primary>(p.code, scope, N(stat), [&](const contracts::key_value_object& obj){

      EOS_ASSERT( obj.value.size() >= sizeof(read_only::get_currency_stats_result), chain::asset_type_exception, "Invalid data on table");

      fc::datastream<const char *> ds(obj.value.data(), obj.value.size());
      read_only::get_currency_stats_result result;

      fc::raw::unpack(ds, result.supply);
      fc::raw::unpack(ds, result.max_supply);
      fc::raw::unpack(ds, result.issuer);

      results[result.supply.symbol_name()] = result;
      return true;
   });

   return results;
}

template<typename Api>
struct resolver_factory {
   static auto make(const Api *api) {
      return [api](const account_name &name) -> optional<abi_serializer> {
         const auto *accnt = api->db.db().template find<account_object, by_name>(name);
         if (accnt != nullptr) {
            abi_def abi;
            if (abi_serializer::to_abi(accnt->abi, abi)) {
               return abi_serializer(abi);
            }
         }

         return optional<abi_serializer>();
      };
   }
};

template<typename Api>
auto make_resolver(const Api *api) {
   return resolver_factory<Api>::make(api);
}

fc::variant read_only::get_block(const read_only::get_block_params& params) const {
   signed_block_ptr block;
   try {
      block = db.fetch_block_by_id(fc::json::from_string(params.block_num_or_id).as<block_id_type>());
      if (!block) {
         block = db.fetch_block_by_number(fc::to_uint64(params.block_num_or_id));
      }

   } EOS_RETHROW_EXCEPTIONS(chain::block_id_type_exception, "Invalid block ID: ${block_num_or_id}", ("block_num_or_id", params.block_num_or_id))

   EOS_ASSERT( block, unknown_block_exception, "Could not find block: ${block}", ("block", params.block_num_or_id));

   fc::variant pretty_output;
   abi_serializer::to_variant(*block, pretty_output, make_resolver(this));

   uint32_t ref_block_prefix = block->id()._hash[1];

   return fc::mutable_variant_object(pretty_output.get_object())
           ("id", block->id())
           ("block_num",block->block_num())
           ("ref_block_prefix", ref_block_prefix);
}

read_write::push_block_results read_write::push_block(const read_write::push_block_params& params) {
   db.push_block( std::make_shared<signed_block>(params) );
   return read_write::push_block_results();
}

read_write::push_transaction_results read_write::push_transaction(const read_write::push_transaction_params& params) {
   packed_transaction pretty_input;
   auto resolver = make_resolver(this);
   try {
      abi_serializer::from_variant(params, pretty_input, resolver);
   } EOS_RETHROW_EXCEPTIONS(chain::packed_transaction_type_exception, "Invalid packed transaction")

   auto trx_trace_ptr = db.sync_push( std::make_shared<transaction_metadata>(move(pretty_input)) );

   fc::variant pretty_output;
   abi_serializer::to_variant(*trx_trace_ptr, pretty_output, resolver);
   return read_write::push_transaction_results{ trx_trace_ptr->id, pretty_output };
}

read_write::push_transactions_results read_write::push_transactions(const read_write::push_transactions_params& params) {
   FC_ASSERT( params.size() <= 1000, "Attempt to push too many transactions at once" );

   push_transactions_results result;
   result.reserve(params.size());
   for( const auto& item : params ) {
      try {
        result.emplace_back( push_transaction( item ) );
      } catch ( const fc::exception& e ) {
        result.emplace_back( read_write::push_transaction_results{ transaction_id_type(),
                          fc::mutable_variant_object( "error", e.to_detail_string() ) } );
      }
   }
   return result;
}

read_only::get_code_results read_only::get_code( const get_code_params& params )const {
   get_code_results result;
   result.account_name = params.account_name;
   const auto& d = db.db();
   const auto& accnt  = d.get<account_object,by_name>( params.account_name );

   if( accnt.code.size() ) {
      result.wast = wasm_to_wast( (const uint8_t*)accnt.code.data(), accnt.code.size() );
      result.code_hash = fc::sha256::hash( accnt.code.data(), accnt.code.size() );
   }

   abi_def abi;
   if( abi_serializer::to_abi(accnt.abi, abi) ) {

      result.abi = std::move(abi);
   }

   return result;
}

read_only::get_account_results read_only::get_account( const get_account_params& params )const {
   get_account_results result;
   result.account_name = params.account_name;

   const auto& d = db.db();

   const auto& permissions = d.get_index<permission_index,by_owner>();
   auto perm = permissions.lower_bound( boost::make_tuple( params.account_name ) );
   while( perm != permissions.end() && perm->owner == params.account_name ) {
      /// TODO: lookup perm->parent name
      name parent;

      // Don't lookup parent if null
      if( perm->parent._id ) {
         const auto* p = d.find<permission_object,by_id>( perm->parent );
         if( p ) {
            FC_ASSERT(perm->owner == p->owner, "Invalid parent");
            parent = p->name;
         }
      }

      result.permissions.push_back( permission{ perm->name, parent, perm->auth.to_authority() } );
      ++perm;
   }


   return result;
}

read_only::abi_json_to_bin_result read_only::abi_json_to_bin( const read_only::abi_json_to_bin_params& params )const try {
   abi_json_to_bin_result result;
   const auto code_account = db.db().find<account_object,by_name>( params.code );
   EOS_ASSERT(code_account != nullptr, contract_query_exception, "Contract can't be found ${contract}", ("contract", params.code));

   abi_def abi;
   if( abi_serializer::to_abi(code_account->abi, abi) ) {
      abi_serializer abis( abi );
      try {
         result.binargs = abis.variant_to_binary(abis.get_action_type(params.action), params.args);
      } EOS_RETHROW_EXCEPTIONS(chain::invalid_action_args_exception,
                                "'${args}' is invalid args for action '${action}' code '${code}'",
                                ("args", params.args)("action", params.action)("code", params.code))
   }
   return result;
} FC_CAPTURE_AND_RETHROW( (params.code)(params.action)(params.args) )

read_only::abi_bin_to_json_result read_only::abi_bin_to_json( const read_only::abi_bin_to_json_params& params )const {
   abi_bin_to_json_result result;
   const auto& code_account = db.db().get<account_object,by_name>( params.code );
   abi_def abi;
   if( abi_serializer::to_abi(code_account.abi, abi) ) {
      abi_serializer abis( abi );
      result.args = abis.binary_to_variant( abis.get_action_type( params.action ), params.binargs );
   }
   return result;
}

read_only::get_required_keys_result read_only::get_required_keys( const get_required_keys_params& params )const {
   transaction pretty_input;
   from_variant(params.transaction, pretty_input);
   auto required_keys_set = db.get_authorization_manager().get_required_keys(pretty_input, params.available_keys);
   get_required_keys_result result;
   result.required_keys = required_keys_set;
   return result;
}


} // namespace chain_apis
} // namespace eosio<|MERGE_RESOLUTION|>--- conflicted
+++ resolved
@@ -167,12 +167,8 @@
    my->chain_config->block_log_dir = my->block_log_dir;
    my->chain_config->shared_memory_dir = app().data_dir() / default_shared_memory_dir;
    my->chain_config->read_only = my->readonly;
-<<<<<<< HEAD
+   my->chain_config->shared_memory_size = my->shared_memory_size;
    my->chain_config->genesis = fc::json::from_file(my->genesis_file).as<genesis_state>();
-=======
-   my->chain_config->shared_memory_size = my->shared_memory_size;
-   my->chain_config->genesis = fc::json::from_file(my->genesis_file).as<contracts::genesis_state_type>();
->>>>>>> 4a2746e0
    if (my->genesis_timestamp.sec_since_epoch() > 0) {
       my->chain_config->genesis.initial_timestamp = my->genesis_timestamp;
    }
@@ -296,16 +292,10 @@
    auto table_type = get_table_type( abi, "accounts" );
 
    vector<asset> results;
-<<<<<<< HEAD
    walk_table<key_value_index, by_scope_primary>(p.code, p.account, N(accounts), [&](const key_value_object& obj){
-      share_type balance;
-=======
-   walk_table<contracts::key_value_index, contracts::by_scope_primary>(p.code, p.account, N(accounts), [&](const contracts::key_value_object& obj){
-
       EOS_ASSERT( obj.value.size() >= sizeof(asset), chain::asset_type_exception, "Invalid data on table");
 
       asset cursor;
->>>>>>> 4a2746e0
       fc::datastream<const char *> ds(obj.value.data(), obj.value.size());
       fc::raw::unpack(ds, cursor);
 
@@ -324,22 +314,13 @@
 
 fc::variant read_only::get_currency_stats( const read_only::get_currency_stats_params& p )const {
    fc::mutable_variant_object results;
-<<<<<<< HEAD
-   walk_table<key_value_index, by_scope_primary>(p.code, p.code, N(stat), [&](const key_value_object& obj){
-      share_type balance;
-      fc::datastream<const char *> ds(obj.value.data(), obj.value.size());
-      fc::raw::unpack(ds, balance);
-      auto cursor = asset(balance, symbol(obj.primary_key));
-=======
->>>>>>> 4a2746e0
 
    const abi_def abi = get_abi( db, p.code );
    auto table_type = get_table_type( abi, "stat" );
 
    uint64_t scope = ( eosio::chain::string_to_symbol( 0, boost::algorithm::to_upper_copy(p.symbol).c_str() ) >> 8 );
 
-   walk_table<contracts::key_value_index, contracts::by_scope_primary>(p.code, scope, N(stat), [&](const contracts::key_value_object& obj){
-
+   walk_table<key_value_index, by_scope_primary>(p.code, scope, N(stat), [&](const key_value_object& obj){
       EOS_ASSERT( obj.value.size() >= sizeof(read_only::get_currency_stats_result), chain::asset_type_exception, "Invalid data on table");
 
       fc::datastream<const char *> ds(obj.value.data(), obj.value.size());
