--- conflicted
+++ resolved
@@ -1528,14 +1528,10 @@
 
    ilog("starting db plugin thread");
 
-<<<<<<< HEAD
-   consume_thread = std::thread([this] {
-=======
-   consume_thread = boost::thread([this] {
->>>>>>> b4f8d70b
+   consume_thread = std::thread( [this] {
       fc::set_os_thread_name( "mongodb" );
       consume_blocks();
-   });
+   } );
 
    startup = false;
 }
