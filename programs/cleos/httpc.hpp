--- conflicted
+++ resolved
@@ -6,7 +6,6 @@
 
 namespace eosio { namespace client { namespace http {
 
-<<<<<<< HEAD
    struct connection_param {
        string& url;
        string& path;
@@ -21,9 +20,6 @@
        }
    };
 
-   fc::variant call( const connection_param& cp,
-                     const fc::variant& postdata = fc::variant() );
-=======
    struct parsed_url {
       string scheme;
       string server;
@@ -33,10 +29,8 @@
 
    parsed_url parse_url( const string& server_url );
 
-   fc::variant do_http_call( const std::string& server_url,
-                             const std::string& path,
+   fc::variant do_http_call( const connection_param& cp,
                              const fc::variant& postdata = fc::variant() );
->>>>>>> 503e0c8e
 
    const string chain_func_base = "/v1/chain";
    const string get_info_func = chain_func_base + "/get_info";
