--- conflicted
+++ resolved
@@ -593,7 +593,6 @@
    }
 };
 
-<<<<<<< HEAD
 bool port_busy( uint16_t port ) {
    using namespace boost::asio;
    
@@ -630,7 +629,9 @@
       }
    } else {
       std::cerr << "No wallet service listening on 127.0.0.1: " << std::to_string(wallet_port) << ". Cannot automatically start keosd because keosd was not found." << std::endl;
-=======
+   }
+}
+
 struct register_producer_subcommand {
    string producer_str;
    string producer_key_str;
@@ -881,14 +882,6 @@
       });
    }
 };
-
-int main( int argc, char** argv ) {
-   fc::path binPath = argv[0];
-   if (binPath.is_relative()) {
-      binPath = relative(binPath, current_path());
->>>>>>> 5abf3060
-   }
-}
 
 int main( int argc, char** argv ) {
    setlocale(LC_ALL, "");
