--- conflicted
+++ resolved
@@ -1,10 +1,5 @@
-<<<<<<< HEAD
 add_executable( ${NODE_EXECUTABLE_NAME} main.cpp )
-=======
 
-
-add_executable( nodeos main.cpp )
->>>>>>> 867a9eec
 if( UNIX AND NOT APPLE )
   set(rt_library rt )
 endif()
@@ -65,13 +60,6 @@
         PRIVATE chain_plugin http_plugin producer_plugin http_client_plugin
         PRIVATE eosio_chain fc ${CMAKE_DL_LIBS} ${PLATFORM_SPECIFIC_LIBS} )
 
-<<<<<<< HEAD
-if(TARGET sql_db_plugin)
-  target_link_libraries( ${NODE_EXECUTABLE_NAME} PRIVATE -Wl,${whole_archive_flag} sql_db_plugin -Wl,${no_whole_archive_flag} )
-endif()
-
-=======
->>>>>>> 867a9eec
 if(BUILD_MONGO_DB_PLUGIN)
   target_link_libraries( ${NODE_EXECUTABLE_NAME} PRIVATE -Wl,${whole_archive_flag} mongo_db_plugin -Wl,${no_whole_archive_flag} )
 endif()
